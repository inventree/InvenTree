--- conflicted
+++ resolved
@@ -37,17 +37,11 @@
     refreshInstance,
     instanceQuery
   } = useInstance({
-<<<<<<< HEAD
-    url: '/build/',
-    pk: id,
-    params: { part_detail: true }
-=======
     endpoint: ApiPaths.build_order_list,
     pk: id,
     params: {
       part_detail: true
     }
->>>>>>> bf7c1b43
   });
 
   const buildPanels: PanelType[] = useMemo(() => {
