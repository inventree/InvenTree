import { t } from '@lingui/macro';
import { Grid, LoadingOverlay, Skeleton, Stack } from '@mantine/core';
import {
  IconClipboardCheck,
  IconClipboardList,
  IconDots,
  IconFileTypePdf,
  IconInfoCircle,
  IconList,
  IconListCheck,
  IconNotes,
  IconPaperclip,
  IconPrinter,
  IconQrcode,
  IconSitemap
} from '@tabler/icons-react';
import { useMemo } from 'react';
import { useParams } from 'react-router-dom';

import { DetailsField, DetailsTable } from '../../components/details/Details';
import { DetailsImage } from '../../components/details/DetailsImage';
import { ItemDetailsGrid } from '../../components/details/ItemDetails';
import {
  ActionDropdown,
  CancelItemAction,
  DuplicateItemAction,
  EditItemAction,
  LinkBarcodeAction,
  UnlinkBarcodeAction,
  ViewBarcodeAction
} from '../../components/items/ActionDropdown';
import { PageDetail } from '../../components/nav/PageDetail';
import { PanelGroup, PanelType } from '../../components/nav/PanelGroup';
import { StatusRenderer } from '../../components/render/StatusRenderer';
import { NotesEditor } from '../../components/widgets/MarkdownEditor';
import { ApiEndpoints } from '../../enums/ApiEndpoints';
import { ModelType } from '../../enums/ModelType';
import { UserRoles } from '../../enums/Roles';
import { useBuildOrderFields } from '../../forms/BuildForms';
import {
  useCreateApiFormModal,
  useEditApiFormModal
} from '../../hooks/UseForm';
import { useInstance } from '../../hooks/UseInstance';
import { apiUrl } from '../../states/ApiState';
import { useUserState } from '../../states/UserState';
import BuildLineTable from '../../tables/build/BuildLineTable';
import { BuildOrderTable } from '../../tables/build/BuildOrderTable';
import BuildOutputTable from '../../tables/build/BuildOutputTable';
import { AttachmentTable } from '../../tables/general/AttachmentTable';
import { StockItemTable } from '../../tables/stock/StockItemTable';

/**
 * Detail page for a single Build Order
 */
export default function BuildDetail() {
  const { id } = useParams();

  const user = useUserState();

  const {
    instance: build,
    refreshInstance,
    instanceQuery
  } = useInstance({
    endpoint: ApiEndpoints.build_order_list,
    pk: id,
    params: {
      part_detail: true
    },
    refetchOnMount: true
  });

  const detailsPanel = useMemo(() => {
    if (instanceQuery.isFetching) {
      return <Skeleton />;
    }

    let tl: DetailsField[] = [
      {
        type: 'link',
        name: 'part',
        label: t`Part`,
        model: ModelType.part
      },
      {
        type: 'status',
        name: 'status',
        label: t`Status`,
        model: ModelType.build
      },
      {
        type: 'text',
        name: 'reference',
        label: t`Reference`
      },
      {
        type: 'text',
        name: 'title',
        label: t`Description`,
        icon: 'description'
      },
      {
        type: 'link',
        name: 'parent',
        icon: 'builds',
        label: t`Parent Build`,
        model_field: 'reference',
        model: ModelType.build,
        hidden: !build.parent
      }
    ];

    let tr: DetailsField[] = [
      {
        type: 'text',
        name: 'quantity',
        label: t`Build Quantity`
      },
      {
        type: 'progressbar',
        name: 'completed',
        icon: 'progress',
        total: build.quantity,
        progress: build.completed,
        label: t`Completed Outputs`
      },
      {
        type: 'link',
        name: 'sales_order',
        label: t`Sales Order`,
        icon: 'sales_orders',
        model: ModelType.salesorder,
        model_field: 'reference',
        hidden: !build.sales_order
      }
    ];

    let bl: DetailsField[] = [
      {
        type: 'text',
        name: 'issued_by',
        label: t`Issued By`,
        badge: 'user'
      },
      {
        type: 'text',
        name: 'responsible',
        label: t`Responsible`,
        badge: 'owner',
        hidden: !build.responsible
      }
    ];

    let br: DetailsField[] = [
      {
        type: 'link',
        name: 'take_from',
        icon: 'location',
        model: ModelType.stocklocation,
        label: t`Source Location`,
        backup_value: t`Any location`
      },
      {
        type: 'link',
        name: 'destination',
        icon: 'location',
        model: ModelType.stocklocation,
        label: t`Destination Location`,
        hidden: !build.destination
      }
    ];

    return (
      <ItemDetailsGrid>
        <Grid>
          <Grid.Col span={4}>
            <DetailsImage
              appRole={UserRoles.part}
              apiPath={ApiEndpoints.part_list}
              src={build.part_detail?.image ?? build.part_detail?.thumbnail}
              pk={build.part}
            />
          </Grid.Col>
          <Grid.Col span={8}>
            <DetailsTable fields={tl} item={build} />
          </Grid.Col>
        </Grid>
        <DetailsTable fields={tr} item={build} />
        <DetailsTable fields={bl} item={build} />
        <DetailsTable fields={br} item={build} />
      </ItemDetailsGrid>
    );
  }, [build, instanceQuery]);

  const buildPanels: PanelType[] = useMemo(() => {
    return [
      {
        name: 'details',
        label: t`Build Details`,
        icon: <IconInfoCircle />,
        content: detailsPanel
      },
      {
        name: 'allocate-stock',
        label: t`Allocate Stock`,
        icon: <IconListCheck />,
        content: build?.pk ? (
          <BuildLineTable
            params={{
              build: id
            }}
          />
        ) : (
          <Skeleton />
        )
      },
      {
        name: 'incomplete-outputs',
        label: t`Incomplete Outputs`,
        icon: <IconClipboardList />,
        content: build.pk ? (
          <BuildOutputTable buildId={build.pk} partId={build.part} />
        ) : (
          <Skeleton />
        )
        // TODO: Hide if build is complete
      },
      {
        name: 'complete-outputs',
        label: t`Completed Outputs`,
        icon: <IconClipboardCheck />,
        content: (
          <StockItemTable
            params={{
              build: id,
              is_building: false
            }}
          />
        )
      },
      {
        name: 'consumed-stock',
        label: t`Consumed Stock`,
        icon: <IconList />,
        content: (
          <StockItemTable
            params={{
              consumed_by: id
            }}
          />
        )
      },
      {
        name: 'child-orders',
        label: t`Child Build Orders`,
        icon: <IconSitemap />,
        content: build.pk ? (
          <BuildOrderTable parentBuildId={build.pk} />
        ) : (
          <Skeleton />
        )
      },
      {
        name: 'attachments',
        label: t`Attachments`,
        icon: <IconPaperclip />,
        content: (
          <AttachmentTable
            endpoint={ApiEndpoints.build_order_attachment_list}
            model="build"
            pk={Number(id)}
          />
        )
      },
      {
        name: 'notes',
        label: t`Notes`,
        icon: <IconNotes />,
        content: (
          <NotesEditor
            url={apiUrl(ApiEndpoints.build_order_list, build.pk)}
            data={build.notes ?? ''}
            allowEdit={true}
          />
        )
      }
    ];
  }, [build, id]);

  const buildOrderFields = useBuildOrderFields({ create: false });

  const editBuild = useEditApiFormModal({
    url: ApiEndpoints.build_order_list,
    pk: build.pk,
    title: t`Edit Build Order`,
    fields: buildOrderFields,
    onFormSuccess: () => {
      refreshInstance();
    }
  });

  const duplicateBuild = useCreateApiFormModal({
    url: ApiEndpoints.build_order_list,
    title: t`Add Build Order`,
    fields: buildOrderFields,
    initialData: {
      ...build,
      reference: undefined
    },
    follow: true,
    modelType: ModelType.build
  });

  const buildActions = useMemo(() => {
    // TODO: Disable certain actions based on user permissions
    return [
      <ActionDropdown
        key="barcode"
        tooltip={t`Barcode Actions`}
        icon={<IconQrcode />}
        actions={[
          ViewBarcodeAction({}),
          LinkBarcodeAction({
            hidden: build?.barcode_hash
          }),
          UnlinkBarcodeAction({
            hidden: !build?.barcode_hash
          })
        ]}
      />,
      <ActionDropdown
        key="report"
        tooltip={t`Reporting Actions`}
        icon={<IconPrinter />}
        actions={[
          {
            icon: <IconFileTypePdf />,
            name: t`Report`,
            tooltip: t`Print build report`
          }
        ]}
      />,
      <ActionDropdown
        key="build"
        tooltip={t`Build Order Actions`}
        icon={<IconDots />}
        actions={[
          EditItemAction({
            onClick: () => editBuild.open(),
            hidden: !user.hasChangeRole(UserRoles.build)
          }),
          CancelItemAction({
            tooltip: t`Cancel order`
          }),
          DuplicateItemAction({
            onClick: () => duplicateBuild.open(),
            hidden: !user.hasAddRole(UserRoles.build)
          })
        ]}
      />
    ];
  }, [id, build, user]);

  const buildBadges = useMemo(() => {
    return instanceQuery.isFetching
      ? []
      : [
          <StatusRenderer
            status={build.status}
            type={ModelType.build}
            options={{ size: 'lg' }}
          />
        ];
  }, [build, instanceQuery]);

  return (
    <>
      {editBuild.modal}
<<<<<<< HEAD
      <Stack gap="xs">
=======
      {duplicateBuild.modal}
      <Stack spacing="xs">
>>>>>>> 6837b0e7
        <LoadingOverlay visible={instanceQuery.isFetching} />
        <PageDetail
          title={build.reference}
          subtitle={build.title}
          badges={buildBadges}
          imageUrl={build.part_detail?.image ?? build.part_detail?.thumbnail}
          breadcrumbs={[
            { name: t`Build Orders`, url: '/build' },
            { name: build.reference, url: `/build/${build.pk}` }
          ]}
          actions={buildActions}
        />
        <PanelGroup pageKey="build" panels={buildPanels} />
      </Stack>
    </>
  );
}<|MERGE_RESOLUTION|>--- conflicted
+++ resolved
@@ -377,12 +377,7 @@
   return (
     <>
       {editBuild.modal}
-<<<<<<< HEAD
       <Stack gap="xs">
-=======
-      {duplicateBuild.modal}
-      <Stack spacing="xs">
->>>>>>> 6837b0e7
         <LoadingOverlay visible={instanceQuery.isFetching} />
         <PageDetail
           title={build.reference}
