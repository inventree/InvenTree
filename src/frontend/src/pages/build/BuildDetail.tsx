--- conflicted
+++ resolved
@@ -171,12 +171,8 @@
         name: 'issued_by',
         label: t`Issued By`,
         icon: 'user',
-<<<<<<< HEAD
-        badge: 'user'
-=======
         badge: 'user',
         hidden: !build.issued_by
->>>>>>> 06961c6a
       },
       {
         type: 'text',
@@ -186,27 +182,6 @@
         hidden: !build.responsible
       },
       {
-<<<<<<< HEAD
-        type: 'text',
-        name: 'creation_date',
-        label: t`Created`,
-        icon: 'calendar',
-        hidden: !build.creation_date
-      },
-      {
-        type: 'text',
-        name: 'target_date',
-        label: t`Target Date`,
-        icon: 'calendar',
-        hidden: !build.target_date
-      },
-      {
-        type: 'text',
-        name: 'completion_date',
-        label: t`Completed`,
-        icon: 'calendar',
-        hidden: !build.completion_date
-=======
         type: 'date',
         name: 'creation_date',
         label: t`Created`,
@@ -245,7 +220,6 @@
         icon: 'reference',
         copy: true,
         hidden: !build.project_code
->>>>>>> 06961c6a
       }
     ];
 
@@ -313,10 +287,6 @@
         name: 'incomplete-outputs',
         label: t`Incomplete Outputs`,
         icon: <IconClipboardList />,
-<<<<<<< HEAD
-        content: build.pk ? <BuildOutputTable build={build} /> : <Skeleton />
-        // TODO: Hide if build is complete
-=======
         content: build.pk ? (
           <BuildOutputTable build={build} refreshBuild={refreshInstance} />
         ) : (
@@ -325,7 +295,6 @@
         hidden:
           build.status == buildStatus.COMPLETE ||
           build.status == buildStatus.CANCELLED
->>>>>>> 06961c6a
       },
       {
         name: 'complete-outputs',
@@ -334,11 +303,7 @@
         content: (
           <StockItemTable
             allowAdd={false}
-<<<<<<< HEAD
-            tableName="build-outputs"
-=======
             tableName='build-outputs'
->>>>>>> 06961c6a
             params={{
               build: id,
               is_building: false
@@ -366,12 +331,8 @@
         content: (
           <StockItemTable
             allowAdd={false}
-<<<<<<< HEAD
-            tableName="build-consumed"
-=======
             tableName='build-consumed'
             showLocation={false}
->>>>>>> 06961c6a
             params={{
               consumed_by: id
             }}
@@ -420,19 +381,6 @@
     onFormSuccess: refreshInstance
   });
 
-<<<<<<< HEAD
-  const cancelBuild = useCreateApiFormModal({
-    url: apiUrl(ApiEndpoints.build_order_cancel, build.pk),
-    title: t`Cancel Build Order`,
-    fields: {
-      remove_allocated_stock: {},
-      remove_incomplete_outputs: {}
-    },
-    onFormSuccess: () => {
-      refreshInstance();
-    }
-  });
-=======
   const duplicateBuildOrderInitialData = useMemo(() => {
     const data = { ...build };
     // if we set the reference to null/undefined, it will be left blank in the form
@@ -441,7 +389,6 @@
     delete data.reference;
     return data;
   }, [build]);
->>>>>>> 06961c6a
 
   const duplicateBuild = useCreateApiFormModal({
     url: ApiEndpoints.build_order_list,
@@ -545,17 +492,8 @@
         actions={[
           EditItemAction({
             onClick: () => editBuild.open(),
-<<<<<<< HEAD
-            hidden: !user.hasChangeRole(UserRoles.build)
-          }),
-          CancelItemAction({
-            tooltip: t`Cancel order`,
-            onClick: () => cancelBuild.open()
-            // TODO: Hide if build cannot be cancelled
-=======
             hidden: !canEdit,
             tooltip: t`Edit order`
->>>>>>> 06961c6a
           }),
           DuplicateItemAction({
             onClick: () => duplicateBuild.open(),
@@ -593,24 +531,6 @@
     <>
       {editBuild.modal}
       {duplicateBuild.modal}
-<<<<<<< HEAD
-      {cancelBuild.modal}
-      <Stack gap="xs">
-        <LoadingOverlay visible={instanceQuery.isFetching} />
-        <PageDetail
-          title={build.reference}
-          subtitle={build.title}
-          badges={buildBadges}
-          imageUrl={build.part_detail?.image ?? build.part_detail?.thumbnail}
-          breadcrumbs={[
-            { name: t`Build Orders`, url: '/build' },
-            { name: build.reference, url: `/build/${build.pk}` }
-          ]}
-          actions={buildActions}
-        />
-        <PanelGroup pageKey="build" panels={buildPanels} />
-      </Stack>
-=======
       {cancelOrder.modal}
       {holdOrder.modal}
       {issueOrder.modal}
@@ -646,7 +566,6 @@
           />
         </Stack>
       </InstanceDetail>
->>>>>>> 06961c6a
     </>
   );
 }