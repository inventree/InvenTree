--- conflicted
+++ resolved
@@ -531,18 +531,13 @@
             editAction={editBuild.open}
             editEnabled={user.hasChangePermission(ModelType.part)}
             imageUrl={build.part_detail?.image ?? build.part_detail?.thumbnail}
-<<<<<<< HEAD
             breadcrumbs={[{ name: t`Build Orders`, url: '/build' }]}
-            last_crumb={[{ name: build.reference, url: `/build/${build.pk}` }]}
-=======
-            breadcrumbs={[
-              { name: t`Manufacturing`, url: '/manufacturing' },
+            last_crumb={[
               {
                 name: build.reference,
                 url: getDetailUrl(ModelType.build, build.pk)
               }
             ]}
->>>>>>> 9cd0394d
             actions={buildActions}
           />
           <PanelGroup
