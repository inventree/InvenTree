--- conflicted
+++ resolved
@@ -1,7 +1,3 @@
-<<<<<<< HEAD
-import { QueryClientProvider } from '@tanstack/react-query';
-=======
->>>>>>> 06961c6a
 import { useEffect } from 'react';
 import { BrowserRouter } from 'react-router-dom';
 
