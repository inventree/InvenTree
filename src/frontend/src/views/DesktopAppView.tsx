--- conflicted
+++ resolved
@@ -6,10 +6,6 @@
 import { api, queryClient } from '../App';
 import { ThemeContext } from '../contexts/ThemeContext';
 import { defaultHostList } from '../defaults/defaultHostList';
-<<<<<<< HEAD
-=======
-import { getBaseUrl } from '../main';
->>>>>>> 662a0b27
 import { routes } from '../router';
 import { useLocalState } from '../states/LocalState';
 
