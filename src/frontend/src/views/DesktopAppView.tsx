import { useEffect } from 'react';
import { BrowserRouter } from 'react-router-dom';

<<<<<<< HEAD
import { useShallow } from 'zustand/react/shallow';
=======
import { getBaseUrl } from '@lib/functions/Navigation';
>>>>>>> 1269fefa
import { api, queryClient } from '../App';
import { ApiProvider } from '../contexts/ApiContext';
import { ThemeContext } from '../contexts/ThemeContext';
import { defaultHostList } from '../defaults/defaultHostList';
import { routes } from '../router';
import { useLocalState } from '../states/LocalState';

export default function DesktopAppView() {
  const [hostList] = useLocalState(useShallow((state) => [state.hostList]));

  useEffect(() => {
    if (Object.keys(hostList).length === 0) {
      useLocalState.setState({ hostList: defaultHostList });
    }
  }, [hostList]);

  return (
    <ApiProvider client={queryClient} api={api}>
      <ThemeContext>
        <BrowserRouter basename={getBaseUrl()}>{routes}</BrowserRouter>
      </ThemeContext>
    </ApiProvider>
  );
}<|MERGE_RESOLUTION|>--- conflicted
+++ resolved
@@ -1,11 +1,8 @@
 import { useEffect } from 'react';
 import { BrowserRouter } from 'react-router-dom';
 
-<<<<<<< HEAD
+import { getBaseUrl } from '@lib/functions/Navigation';
 import { useShallow } from 'zustand/react/shallow';
-=======
-import { getBaseUrl } from '@lib/functions/Navigation';
->>>>>>> 1269fefa
 import { api, queryClient } from '../App';
 import { ApiProvider } from '../contexts/ApiContext';
 import { ThemeContext } from '../contexts/ThemeContext';
