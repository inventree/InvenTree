--- conflicted
+++ resolved
@@ -1,15 +1,10 @@
 import { useEffect } from 'react';
 import { BrowserRouter } from 'react-router-dom';
 
-<<<<<<< HEAD
 import { useShallow } from 'zustand/shallow';
-import { queryClient } from '../App';
-import { BaseContext } from '../contexts/BaseContext';
-=======
 import { api, queryClient } from '../App';
 import { ApiProvider } from '../contexts/ApiContext';
 import { ThemeContext } from '../contexts/ThemeContext';
->>>>>>> b1c9fcb0
 import { defaultHostList } from '../defaults/defaultHostList';
 import { base_url } from '../main';
 import { routes } from '../router';
