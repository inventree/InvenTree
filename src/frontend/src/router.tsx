import { lazy } from 'react';
import { Navigate, Route, Routes } from 'react-router-dom';

import { Loadable } from './functions/loading';

// Lazy loaded pages
export const LayoutComponent = Loadable(
  lazy(() => import('./components/nav/Layout'))
);
export const Home = Loadable(lazy(() => import('./pages/Index/Home')));

export const CompanyDetail = Loadable(
  lazy(() => import('./pages/company/CompanyDetail'))
);

export const CustomerDetail = Loadable(
  lazy(() => import('./pages/company/CustomerDetail'))
);

export const SupplierDetail = Loadable(
  lazy(() => import('./pages/company/SupplierDetail'))
);

export const ManufacturerDetail = Loadable(
  lazy(() => import('./pages/company/ManufacturerDetail'))
);

export const SupplierPartDetail = Loadable(
  lazy(() => import('./pages/company/SupplierPartDetail'))
);

export const ManufacturerPartDetail = Loadable(
  lazy(() => import('./pages/company/ManufacturerPartDetail'))
);

export const CategoryDetail = Loadable(
  lazy(() => import('./pages/part/CategoryDetail'))
);
export const PartDetail = Loadable(
  lazy(() => import('./pages/part/PartDetail'))
);

export const LocationDetail = Loadable(
  lazy(() => import('./pages/stock/LocationDetail'))
);

export const StockDetail = Loadable(
  lazy(() => import('./pages/stock/StockDetail'))
);

export const BuildIndex = Loadable(
  lazy(() => import('./pages/build/BuildIndex'))
);

export const BuildDetail = Loadable(
  lazy(() => import('./pages/build/BuildDetail'))
);

export const PurchasingIndex = Loadable(
  lazy(() => import('./pages/purchasing/PurchasingIndex'))
);

export const PurchaseOrderDetail = Loadable(
  lazy(() => import('./pages/purchasing/PurchaseOrderDetail'))
);

export const SalesIndex = Loadable(
  lazy(() => import('./pages/sales/SalesIndex'))
);

export const SalesOrderDetail = Loadable(
  lazy(() => import('./pages/sales/SalesOrderDetail'))
);

export const SalesOrderShipmentDetail = Loadable(
  lazy(() => import('./pages/sales/SalesOrderShipmentDetail'))
);

export const ReturnOrderDetail = Loadable(
  lazy(() => import('./pages/sales/ReturnOrderDetail'))
);

export const Scan = Loadable(lazy(() => import('./pages/Index/Scan')));

export const ErrorPage = Loadable(lazy(() => import('./pages/ErrorPage')));

export const Notifications = Loadable(
  lazy(() => import('./pages/Notifications'))
);

export const UserSettings = Loadable(
  lazy(() => import('./pages/Index/Settings/UserSettings'))
);

export const SystemSettings = Loadable(
  lazy(() => import('./pages/Index/Settings/SystemSettings'))
);

export const AdminCenter = Loadable(
  lazy(() => import('./pages/Index/Settings/AdminCenter/Index'))
);

export const NotFound = Loadable(
  lazy(() => import('./components/errors/NotFound'))
);
export const Login = Loadable(lazy(() => import('./pages/Auth/Login')));
export const Logout = Loadable(lazy(() => import('./pages/Auth/Logout')));
export const Logged_In = Loadable(lazy(() => import('./pages/Auth/Logged-In')));
export const Reset = Loadable(lazy(() => import('./pages/Auth/Reset')));
export const Set_Password = Loadable(
  lazy(() => import('./pages/Auth/Set-Password'))
);

// Routes
export const routes = (
  <Routes>
    <Route path='*' element={<NotFound />} errorElement={<ErrorPage />} />
    <Route path='/' element={<LayoutComponent />} errorElement={<ErrorPage />}>
      <Route index element={<Home />} />,
<<<<<<< HEAD
      <Route path='home/' element={<Home />} />,
      <Route path='dashboard/' element={<Dashboard />} />,
      <Route path='notifications/*' element={<Notifications />} />,
      <Route path='scan/' element={<Scan />} />,
      <Route path='settings/'>
        <Route index element={<Navigate to='admin/' />} />
        <Route path='admin/*' element={<AdminCenter />} />
        <Route path='system/*' element={<SystemSettings />} />
        <Route path='user/*' element={<UserSettings />} />
=======
      <Route path="home/" element={<Home />} />,
      <Route path="notifications/*" element={<Notifications />} />,
      <Route path="scan/" element={<Scan />} />,
      <Route path="settings/">
        <Route index element={<Navigate to="admin/" />} />
        <Route path="admin/*" element={<AdminCenter />} />
        <Route path="system/*" element={<SystemSettings />} />
        <Route path="user/*" element={<UserSettings />} />
>>>>>>> 255a5d08
      </Route>
      <Route path='part/'>
        <Route index element={<Navigate to='category/index/' />} />
        <Route path='category/:id?/*' element={<CategoryDetail />} />
        <Route path=':id/*' element={<PartDetail />} />
      </Route>
      <Route path='stock/'>
        <Route index element={<Navigate to='location/index/' />} />
        <Route path='location/:id?/*' element={<LocationDetail />} />
        <Route path='item/:id/*' element={<StockDetail />} />
      </Route>
      <Route path='manufacturing/'>
        <Route index element={<Navigate to='index/' />} />
        <Route path='index/*' element={<BuildIndex />} />
        <Route path='build-order/:id/*' element={<BuildDetail />} />
      </Route>
      <Route path='purchasing/'>
        <Route index element={<Navigate to='index/' />} />
        <Route path='index/*' element={<PurchasingIndex />} />
        <Route path='purchase-order/:id/*' element={<PurchaseOrderDetail />} />
        <Route path='supplier/:id/*' element={<SupplierDetail />} />
        <Route path='supplier-part/:id/*' element={<SupplierPartDetail />} />
        <Route path='manufacturer/:id/*' element={<ManufacturerDetail />} />
        <Route
          path='manufacturer-part/:id/*'
          element={<ManufacturerPartDetail />}
        />
      </Route>
      <Route path='company/:id/*' element={<CompanyDetail />} />
      <Route path='sales/'>
        <Route index element={<Navigate to='index/' />} />
        <Route path='index/*' element={<SalesIndex />} />
        <Route path='sales-order/:id/*' element={<SalesOrderDetail />} />
        <Route path='shipment/:id/*' element={<SalesOrderShipmentDetail />} />
        <Route path='return-order/:id/*' element={<ReturnOrderDetail />} />
        <Route path='customer/:id/*' element={<CustomerDetail />} />
      </Route>
    </Route>
    <Route path='/' errorElement={<ErrorPage />}>
      <Route path='/login' element={<Login />} />,
      <Route path='/logout' element={<Logout />} />,
      <Route path='/logged-in' element={<Logged_In />} />
      <Route path='/reset-password' element={<Reset />} />
      <Route path='/set-password' element={<Set_Password />} />
    </Route>
  </Routes>
);<|MERGE_RESOLUTION|>--- conflicted
+++ resolved
@@ -117,9 +117,7 @@
     <Route path='*' element={<NotFound />} errorElement={<ErrorPage />} />
     <Route path='/' element={<LayoutComponent />} errorElement={<ErrorPage />}>
       <Route index element={<Home />} />,
-<<<<<<< HEAD
       <Route path='home/' element={<Home />} />,
-      <Route path='dashboard/' element={<Dashboard />} />,
       <Route path='notifications/*' element={<Notifications />} />,
       <Route path='scan/' element={<Scan />} />,
       <Route path='settings/'>
@@ -127,16 +125,6 @@
         <Route path='admin/*' element={<AdminCenter />} />
         <Route path='system/*' element={<SystemSettings />} />
         <Route path='user/*' element={<UserSettings />} />
-=======
-      <Route path="home/" element={<Home />} />,
-      <Route path="notifications/*" element={<Notifications />} />,
-      <Route path="scan/" element={<Scan />} />,
-      <Route path="settings/">
-        <Route index element={<Navigate to="admin/" />} />
-        <Route path="admin/*" element={<AdminCenter />} />
-        <Route path="system/*" element={<SystemSettings />} />
-        <Route path="user/*" element={<UserSettings />} />
->>>>>>> 255a5d08
       </Route>
       <Route path='part/'>
         <Route index element={<Navigate to='category/index/' />} />
