import type FullCalendar from '@fullcalendar/react';
import type { ApiEndpoints } from '@lib/core';
import { type FilterSetState, useFilterSet } from '@lib/hooks/UseFilterSet';
import type { DateValue } from '@mantine/dates';
import { type UseQueryResult, useQuery } from '@tanstack/react-query';
import dayjs from 'dayjs';
import { useCallback, useMemo, useRef, useState } from 'react';
import { api } from '../App';
import { showApiErrorMessage } from '../functions/notifications';
import { apiUrl } from '../states/ApiState';
<<<<<<< HEAD
=======
import useDataExport from './UseDataExport';
import { type FilterSetState, useFilterSet } from './UseFilterSet';
import type { UseModalReturn } from './UseModal';
>>>>>>> 8d51aa15

/*
 * Type definition for representing the state of a calendar:
 *
 * ref: A reference to the FullCalendar component
 * filterSet: The current filter set state
 * monthName: The name of the current month (e.g. "January 2022")
 * setMonthName: A function to set the month name
 * searchTerm: The current search term for the calendar
 * setSearchTerm: A function to set the search term
 * startDate: The start date of the current date range
 * setStartDate: A function to set the start date
 * endDate: The end date of the current date range
 * setEndDate: A function to set the end date
 * nextMonth: A function to navigate to the next month
 * prevMonth: A function to navigate to the previous month
 * currentMonth: A function to navigate to the current month
 * selectMonth: A function to select a specific month
 */
export type CalendarState = {
  name: string;
  ref: React.RefObject<FullCalendar>;
  filterSet: FilterSetState;
  monthName: string;
  setMonthName: (name: string) => void;
  searchTerm: string;
  startDate: Date | null;
  setStartDate: (date: Date | null) => void;
  endDate: Date | null;
  setEndDate: (date: Date | null) => void;
  setSearchTerm: (term: string) => void;
  nextMonth: () => void;
  prevMonth: () => void;
  currentMonth: () => void;
  selectMonth: (date: DateValue) => void;
  query: UseQueryResult;
  exportModal: UseModalReturn;
  data: any;
};

export default function useCalendar({
  name,
  endpoint,
  queryParams
}: {
  name: string;
  endpoint: ApiEndpoints;
  queryParams?: any;
}): CalendarState {
  const ref = useRef<FullCalendar | null>(null);

  const filterSet = useFilterSet(`calendar-${name}`);

  const [searchTerm, setSearchTerm] = useState<string>('');

  const [monthName, setMonthName] = useState<string>('');

  const [startDate, setStartDate] = useState<Date | null>(null);

  const [endDate, setEndDate] = useState<Date | null>(null);

  // Generate a set of API query filters
  const queryFilters: Record<string, any> = useMemo(() => {
    // Expand date range by one month, to ensure we capture all events

    let params = {
      ...(queryParams || {})
    };

    if (filterSet.activeFilters) {
      filterSet.activeFilters.forEach((filter) => {
        params[filter.name] = filter.value;
      });
    }

    params = {
      ...params,
      min_date: startDate
        ? dayjs(startDate).subtract(1, 'month').format('YYYY-MM-DD')
        : null,
      max_date: endDate
        ? dayjs(endDate).add(1, 'month').format('YYYY-MM-DD')
        : null,
      search: searchTerm
    };

    return params;
  }, [startDate, endDate, searchTerm, filterSet.activeFilters, queryParams]);

  const query = useQuery({
    enabled: !!startDate && !!endDate,
    queryKey: ['calendar', name, endpoint, queryFilters],
    queryFn: async () => {
      // Fetch data from the API
      return api
        .get(apiUrl(endpoint), {
          params: queryFilters
        })
        .then((response) => {
          return response.data ?? [];
        })
        .catch((error) => {
          showApiErrorMessage({
            error: error,
            title: 'Error fetching calendar data'
          });
        });
    }
  });

  // Navigate to the previous month
  const prevMonth = useCallback(() => {
    ref.current?.getApi().prev();
  }, [ref]);

  // Navigate to the next month
  const nextMonth = useCallback(() => {
    ref.current?.getApi().next();
  }, [ref]);

  // Navigate to the current month
  const currentMonth = useCallback(() => {
    ref.current?.getApi().today();
  }, [ref]);

  // Callback to select a specific month from a picker
  const selectMonth = useCallback(
    (date: DateValue) => {
      if (date && ref?.current) {
        const api = ref.current.getApi();

        api.gotoDate(date);
      }
    },
    [ref]
  );

  // Modal for exporting data from the calendar
  const exportModal = useDataExport({
    url: apiUrl(endpoint),
    enabled: true,
    filters: queryFilters
  });

  return {
    name,
    filterSet,
    ref,
    monthName,
    setMonthName,
    searchTerm,
    setSearchTerm,
    nextMonth,
    prevMonth,
    currentMonth,
    selectMonth,
    startDate,
    setStartDate,
    endDate,
    setEndDate,
    exportModal,
    query: query,
    data: query.data
  };
}<|MERGE_RESOLUTION|>--- conflicted
+++ resolved
@@ -8,12 +8,8 @@
 import { api } from '../App';
 import { showApiErrorMessage } from '../functions/notifications';
 import { apiUrl } from '../states/ApiState';
-<<<<<<< HEAD
-=======
 import useDataExport from './UseDataExport';
-import { type FilterSetState, useFilterSet } from './UseFilterSet';
 import type { UseModalReturn } from './UseModal';
->>>>>>> 8d51aa15
 
 /*
  * Type definition for representing the state of a calendar:
