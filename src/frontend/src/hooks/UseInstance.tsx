import { QueryObserverResult, useQuery } from '@tanstack/react-query';
import { useCallback, useMemo, useState } from 'react';

import { api } from '../App';
import type { ApiEndpoints } from '../enums/ApiEndpoints';
import { type PathParams, apiUrl } from '../states/ApiState';

export interface UseInstanceResult {
  instance: any;
  setInstance: (instance: any) => void;
  refreshInstance: () => Promise<QueryObserverResult<any, any>>;
  instanceQuery: any;
  requestStatus: number;
  isLoaded: boolean;
}

/**
 * Custom hook for loading a single instance of an instance from the API
 *
 * - Queries the API for a single instance of an object, and returns the result.
 * - Provides a callback function to refresh the instance
 *
 * To use this hook:
 * const { instance, refreshInstance } = useInstance(url: string, pk: number)
 */
export function useInstance<T = any>({
  endpoint,
  pk,
  params = {},
  defaultValue = {},
  pathParams,
  hasPrimaryKey = true,
  refetchOnMount = true,
  refetchOnWindowFocus = false,
  throwError = false,
  updateInterval
}: {
  endpoint: ApiEndpoints;
  pk?: string | number | undefined;
  hasPrimaryKey?: boolean;
  params?: any;
  pathParams?: PathParams;
  defaultValue?: any;
  refetchOnMount?: boolean;
  refetchOnWindowFocus?: boolean;
  throwError?: boolean;
  updateInterval?: number;
}): UseInstanceResult {
  const [instance, setInstance] = useState<T | undefined>(defaultValue);

  const [requestStatus, setRequestStatus] = useState<number>(0);

  const instanceQuery = useQuery<T>({
    queryKey: [
      'instance',
      endpoint,
      pk,
      JSON.stringify(params),
      JSON.stringify(pathParams)
    ],
    queryFn: async () => {
      if (hasPrimaryKey) {
        if (
          pk == null ||
          pk == undefined ||
          pk.toString().length == 0 ||
          pk == '-1'
        ) {
          setInstance(defaultValue);
          return defaultValue;
        }
      }

      const url = apiUrl(endpoint, pk, pathParams);

      return api
        .get(url, {
          timeout: 10000,
          params: params
        })
        .then((response) => {
          setRequestStatus(response.status);
          switch (response.status) {
            case 200:
              setInstance(response.data);
              return response.data;
            default:
              setInstance(defaultValue);
              return defaultValue;
          }
        })
        .catch((error) => {
          setRequestStatus(error.response?.status || 0);
          setInstance(defaultValue);
          console.error(`ERR: Error fetching instance ${url}:`, error);

          if (throwError) throw error;

          return defaultValue;
        });
    },
    refetchOnMount: refetchOnMount,
    refetchOnWindowFocus: refetchOnWindowFocus ?? false,
    refetchInterval: updateInterval
  });

<<<<<<< HEAD
  const refreshInstance = useCallback(() => instanceQuery.refetch(), []);
=======
  const isLoaded = useMemo(() => {
    return (
      instanceQuery.isFetched &&
      instanceQuery.isSuccess &&
      !instanceQuery.isError
    );
  }, [instanceQuery]);

  const refreshInstance = useCallback(function () {
    return instanceQuery.refetch();
  }, []);
>>>>>>> 255a5d08

  return {
    instance,
    setInstance,
    refreshInstance,
    instanceQuery,
    requestStatus,
    isLoaded
  };
}<|MERGE_RESOLUTION|>--- conflicted
+++ resolved
@@ -1,4 +1,4 @@
-import { QueryObserverResult, useQuery } from '@tanstack/react-query';
+import { type QueryObserverResult, useQuery } from '@tanstack/react-query';
 import { useCallback, useMemo, useState } from 'react';
 
 import { api } from '../App';
@@ -104,9 +104,6 @@
     refetchInterval: updateInterval
   });
 
-<<<<<<< HEAD
-  const refreshInstance = useCallback(() => instanceQuery.refetch(), []);
-=======
   const isLoaded = useMemo(() => {
     return (
       instanceQuery.isFetched &&
@@ -115,10 +112,7 @@
     );
   }, [instanceQuery]);
 
-  const refreshInstance = useCallback(function () {
-    return instanceQuery.refetch();
-  }, []);
->>>>>>> 255a5d08
+  const refreshInstance = useCallback(() => instanceQuery.refetch(), []);
 
   return {
     instance,
