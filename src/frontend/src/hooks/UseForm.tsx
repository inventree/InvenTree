import { t } from '@lingui/macro';
import { Alert, Divider, Stack } from '@mantine/core';
import { useId } from '@mantine/hooks';
import { useEffect, useMemo, useRef } from 'react';

<<<<<<< HEAD
import { ApiFormProps, OptionsApiForm } from '../components/forms/ApiForm';
import { UiSizeType } from '../defaults/formatters';
=======
import { type ApiFormProps, OptionsApiForm } from '../components/forms/ApiForm';
import type { UiSizeType } from '../defaults/formatters';
>>>>>>> 06961c6a
import { useModal } from './UseModal';

/**
 * @param title : The title to display in the modal header
 * @param cancelText : Optional custom text to display on the cancel button (default: Cancel)
 * @param cancelColor : Optional custom color for the cancel button (default: blue)
 * @param onClose : A callback function to call when the modal is closed.
 * @param onOpen : A callback function to call when the modal is opened.
 */
export interface ApiFormModalProps extends ApiFormProps {
  title: string;
  cancelText?: string;
  cancelColor?: string;
  onClose?: () => void;
  onOpen?: () => void;
  closeOnClickOutside?: boolean;
  size?: UiSizeType;
}

/**
 * Construct and open a modal form
 */
export function useApiFormModal(props: ApiFormModalProps) {
  const id = useId();
  const modalClose = useRef(() => {});

  const formProps = useMemo<ApiFormModalProps>(
    () => ({
      ...props,
      actions: [
        ...(props.actions || []),
        {
          text: props.cancelText ?? t`Cancel`,
          color: props.cancelColor ?? 'blue',
          onClick: () => {
            modalClose.current();
          }
        }
      ],
      onFormSuccess: (data) => {
        modalClose.current();
        props.onFormSuccess?.(data);
      },
      onFormError: (error: any) => {
        props.onFormError?.(error);
      }
    }),
    [props]
  );

  const modal = useModal({
    title: formProps.title,
    onOpen: formProps.onOpen,
    onClose: formProps.onClose,
    closeOnClickOutside: formProps.closeOnClickOutside,
    size: props.size ?? 'xl',
    children: (
      <Stack gap={'xs'}>
        <Divider />
        <OptionsApiForm props={formProps} id={id} />
      </Stack>
    )
  });

  useEffect(() => {
    modalClose.current = modal.close;
  }, [modal.close]);

  return modal;
}

/**
 * Open a modal form to create a new model instance
 */
export function useCreateApiFormModal(props: ApiFormModalProps) {
  const createProps = useMemo<ApiFormModalProps>(
    () => ({
      ...props,
      fetchInitialData: props.fetchInitialData ?? false,
      successMessage:
        props.successMessage === null
          ? null
          : (props.successMessage ?? t`Item Created`),
      method: 'POST'
    }),
    [props]
  );

  return useApiFormModal(createProps);
}

/**
 * Open a modal form to edit a model instance
 */
export function useEditApiFormModal(props: ApiFormModalProps) {
  const editProps = useMemo<ApiFormModalProps>(
    () => ({
      ...props,
      fetchInitialData: props.fetchInitialData ?? true,
      successMessage:
        props.successMessage === null
          ? null
          : (props.successMessage ?? t`Item Updated`),
      method: 'PATCH'
    }),
    [props]
  );

  return useApiFormModal(editProps);
}

/**
 * Open a modal form to delete a model instance
 */
export function useDeleteApiFormModal(props: ApiFormModalProps) {
  const deleteProps = useMemo<ApiFormModalProps>(
    () => ({
      ...props,
      method: 'DELETE',
      submitText: t`Delete`,
      submitColor: 'red',
      successMessage:
        props.successMessage === null
          ? null
          : (props.successMessage ?? t`Item Deleted`),
      preFormContent: props.preFormContent ?? (
        <Alert
          color={'red'}
        >{t`Are you sure you want to delete this item?`}</Alert>
      ),
      fields: props.fields ?? {}
    }),
    [props]
  );

  return useApiFormModal(deleteProps);
}<|MERGE_RESOLUTION|>--- conflicted
+++ resolved
@@ -3,13 +3,8 @@
 import { useId } from '@mantine/hooks';
 import { useEffect, useMemo, useRef } from 'react';
 
-<<<<<<< HEAD
-import { ApiFormProps, OptionsApiForm } from '../components/forms/ApiForm';
-import { UiSizeType } from '../defaults/formatters';
-=======
 import { type ApiFormProps, OptionsApiForm } from '../components/forms/ApiForm';
 import type { UiSizeType } from '../defaults/formatters';
->>>>>>> 06961c6a
 import { useModal } from './UseModal';
 
 /**
