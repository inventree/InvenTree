import { Modal } from '@mantine/core';
import { useDisclosure } from '@mantine/hooks';
import type React from 'react';
import { useCallback } from 'react';

import { StylishText } from '../components/items/StylishText';
<<<<<<< HEAD
import { UiSizeType } from '../defaults/formatters';
=======
import type { UiSizeType } from '../defaults/formatters';
>>>>>>> 06961c6a

export interface UseModalProps {
  title: string;
  children: React.ReactElement;
  size?: UiSizeType;
  onOpen?: () => void;
  onClose?: () => void;
  closeOnClickOutside?: boolean;
}

export function useModal(props: UseModalProps) {
  const onOpen = useCallback(() => {
    props.onOpen?.();
  }, [props.onOpen]);

  const onClose = useCallback(() => {
    props.onClose?.();
  }, [props.onClose]);

  const [opened, { open, close, toggle }] = useDisclosure(false, {
    onOpen,
    onClose
  });

  return {
    open,
    close,
    toggle,
    modal: (
      <Modal
        opened={opened}
        onClose={close}
        closeOnClickOutside={props.closeOnClickOutside}
        size={props.size ?? 'xl'}
        title={<StylishText size='xl'>{props.title}</StylishText>}
      >
        {props.children}
      </Modal>
    )
  };
}<|MERGE_RESOLUTION|>--- conflicted
+++ resolved
@@ -4,11 +4,7 @@
 import { useCallback } from 'react';
 
 import { StylishText } from '../components/items/StylishText';
-<<<<<<< HEAD
-import { UiSizeType } from '../defaults/formatters';
-=======
 import type { UiSizeType } from '../defaults/formatters';
->>>>>>> 06961c6a
 
 export interface UseModalProps {
   title: string;
