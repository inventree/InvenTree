--- conflicted
+++ resolved
@@ -4,26 +4,6 @@
 
 import type { UseModalProps, UseModalReturn } from '@lib/types/Modals';
 import { StylishText } from '../components/items/StylishText';
-<<<<<<< HEAD
-import type { UiSizeType } from '../defaults/formatters';
-
-export interface UseModalProps {
-  title: string;
-  children: React.ReactElement<any>;
-  size?: UiSizeType;
-  onOpen?: () => void;
-  onClose?: () => void;
-  closeOnClickOutside?: boolean;
-}
-
-export interface UseModalReturn {
-  open: () => void;
-  close: () => void;
-  toggle: () => void;
-  modal: React.ReactElement;
-}
-=======
->>>>>>> 1269fefa
 
 export function useModal(props: UseModalProps): UseModalReturn {
   const onOpen = useCallback(() => {
