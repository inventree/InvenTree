/*
 * Custom hook for retrieving a list of items from the API,
 * and turning them into "filters" for use in the frontend table framework.
 */
import { useQuery } from '@tanstack/react-query';
import { useCallback, useMemo } from 'react';

import { useApi } from '../contexts/ApiContext';
import { resolveItem } from '../functions/conversion';
<<<<<<< HEAD
import { shortenString } from '../functions/tables';
import { apiUrl } from '../states/ApiState';
=======
>>>>>>> b25bf5e6
import type { TableFilterChoice } from '../tables/Filter';

type UseFilterProps = {
  url: string;
  method?: 'GET' | 'POST' | 'OPTIONS';
  params?: any;
  accessor?: string;
  transform: (item: any) => TableFilterChoice;
};

export function useFilters(props: UseFilterProps) {
  const api = useApi();

  const query = useQuery({
    enabled: true,
    gcTime: 500,
    queryKey: [props.url, props.method, props.params],
    queryFn: async () => {
      return await api
        .request({
          url: props.url,
          method: props.method ?? 'GET',
          params: props.params
        })
        .then((response) => {
          const data = resolveItem(response, props.accessor ?? 'data');

          if (data == null || data == undefined) {
            return [];
          }

          return data;
        })
        .catch((error) => []);
    }
  });

  const choices: TableFilterChoice[] = useMemo(() => {
    const opts = query.data?.map(props.transform) ?? [];

    // Ensure stringiness
    return opts.map((opt: any) => {
      return {
        value: opt.value.toString(),
        label: opt?.label?.toString() ?? opt.value.toString()
      };
    });
  }, [props.transform, query.data]);

  const refresh = useCallback(() => {
    query.refetch();
  }, []);

  return {
    choices,
    refresh
  };
<<<<<<< HEAD
}

// Provide list of project code filters
export function useProjectCodeFilters() {
  return useFilters({
    url: apiUrl(ApiEndpoints.project_code_list),
    transform: (item) => ({
      value: item.pk,
      label: item.code
    })
  });
}

// Provide list of user filters
export function useUserFilters() {
  return useFilters({
    url: apiUrl(ApiEndpoints.user_list),
    params: {
      is_active: true
    },
    transform: (item) => ({
      value: item.pk,
      label: item.username
    })
  });
}

// Provide list of owner filters
export function useOwnerFilters() {
  return useFilters({
    url: apiUrl(ApiEndpoints.owner_list),
    params: {
      is_active: true
    },
    transform: (item) => ({
      value: item.pk,
      label: item.name
    })
  });
}

// Provide list of category filters
export function useCategoryFilters() {
  return useFilters({
    url: apiUrl(ApiEndpoints.category_list),
    transform: (item) => ({
      value: item.pk,
      label: shortenString({
        str: item.pathstring,
        len: 50
      })
    })
  });
=======
>>>>>>> b25bf5e6
}<|MERGE_RESOLUTION|>--- conflicted
+++ resolved
@@ -7,11 +7,6 @@
 
 import { useApi } from '../contexts/ApiContext';
 import { resolveItem } from '../functions/conversion';
-<<<<<<< HEAD
-import { shortenString } from '../functions/tables';
-import { apiUrl } from '../states/ApiState';
-=======
->>>>>>> b25bf5e6
 import type { TableFilterChoice } from '../tables/Filter';
 
 type UseFilterProps = {
@@ -69,60 +64,4 @@
     choices,
     refresh
   };
-<<<<<<< HEAD
-}
-
-// Provide list of project code filters
-export function useProjectCodeFilters() {
-  return useFilters({
-    url: apiUrl(ApiEndpoints.project_code_list),
-    transform: (item) => ({
-      value: item.pk,
-      label: item.code
-    })
-  });
-}
-
-// Provide list of user filters
-export function useUserFilters() {
-  return useFilters({
-    url: apiUrl(ApiEndpoints.user_list),
-    params: {
-      is_active: true
-    },
-    transform: (item) => ({
-      value: item.pk,
-      label: item.username
-    })
-  });
-}
-
-// Provide list of owner filters
-export function useOwnerFilters() {
-  return useFilters({
-    url: apiUrl(ApiEndpoints.owner_list),
-    params: {
-      is_active: true
-    },
-    transform: (item) => ({
-      value: item.pk,
-      label: item.name
-    })
-  });
-}
-
-// Provide list of category filters
-export function useCategoryFilters() {
-  return useFilters({
-    url: apiUrl(ApiEndpoints.category_list),
-    transform: (item) => ({
-      value: item.pk,
-      label: shortenString({
-        str: item.pathstring,
-        len: 50
-      })
-    })
-  });
-=======
->>>>>>> b25bf5e6
 }