--- conflicted
+++ resolved
@@ -83,11 +83,8 @@
   stock_location_list = 'stock/location/',
   stock_location_tree = 'stock/location/tree/',
   stock_attachment_list = 'stock/attachment/',
-<<<<<<< HEAD
+  stock_test_result_list = 'stock/test/',
   stock_transfer = 'stock/transfer/',
-=======
-  stock_test_result_list = 'stock/test/',
->>>>>>> 571b71f2
 
   // Order API endpoints
   purchase_order_list = 'order/po/',
