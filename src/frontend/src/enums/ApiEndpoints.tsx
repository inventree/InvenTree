/*
 * Enumeration of available API endpoints.
 *
 * In the cases where endpoints can be accessed with a primary key,
 * the primary key should be appended to the endpoint.
 * The exception to this is when the endpoint provides an :id parameter.
 */

<<<<<<< HEAD
  api_search = 'api-search',

  // User information
  user_me = 'api-user-me',
  user_roles = 'api-user-roles',
  user_token = 'api-user-token',
  user_simple_login = 'api-user-simple-login',
  user_reset = 'api-user-reset',
  user_reset_set = 'api-user-reset-set',
  user_sso = 'api-user-sso',
  user_sso_remove = 'api-user-sso-remove',
  user_emails = 'api-user-emails',
  user_email_verify = 'api-user-email-verify',
  user_email_primary = 'api-user-email-primary',
  user_email_remove = 'api-user-email-remove',
  user_logout = 'api-user-logout',
  user_register = 'api-user-register',

  user_list = 'api-user-list',
  group_list = 'api-group-list',
  owner_list = 'api-owner-list',

  task_overview = 'api-task-overview',
  task_pending_list = 'api-task-pending-list',
  task_scheduled_list = 'api-task-scheduled-list',
  task_failed_list = 'api-task-failed-list',

  settings_global_list = 'api-settings-global-list',
  settings_user_list = 'api-settings-user-list',
  notifications_list = 'api-notifications-list',

  currency_list = 'api-currency-list',
  currency_refresh = 'api-currency-refresh',

  barcode = 'api-barcode',
  news = 'news',
  global_status = 'api-global-status',
  version = 'api-version',
  sso_providers = 'api-sso-providers',

  // Build order URLs
  build_order_list = 'api-build-list',
  build_order_attachment_list = 'api-build-attachment-list',

  // BOM URLs
  bom_list = 'api-bom-list',

  // Part URLs
  part_list = 'api-part-list',
  category_list = 'api-category-list',
  category_tree = 'api-category-tree',
  related_part_list = 'api-related-part-list',
  part_attachment_list = 'api-part-attachment-list',
  part_parameter_list = 'api-part-parameter-list',
  part_parameter_template_list = 'api-part-parameter-template-list',
  part_test_template_list = 'api-part-test-template-list',

  // Company URLs
  company_list = 'api-company-list',
  company_attachment_list = 'api-company-attachment-list',
  supplier_part_list = 'api-supplier-part-list',
  manufacturer_part_list = 'api-manufacturer-part-list',
  manufacturer_part_attachment_list = 'api-manufacturer-part-attachment-list',
  address_list = 'api-address-list',
  contact_list = 'api-contact-list',

  // Stock Item URLs
  stock_item_list = 'api-stock-item-list',
  stock_tracking_list = 'api-stock-tracking-list',
  stock_location_list = 'api-stock-location-list',
  stock_location_tree = 'api-stock-location-tree',
  stock_attachment_list = 'api-stock-attachment-list',

  // Purchase Order URLs
  purchase_order_list = 'api-purchase-order-list',
  purchase_order_line_list = 'api-purchase-order-line-list',
  purchase_order_attachment_list = 'api-purchase-order-attachment-list',

  // Sales Order URLs
  sales_order_list = 'api-sales-order-list',
  sales_order_attachment_list = 'api-sales-order-attachment-list',
  sales_order_shipment_list = 'api_sales_order_shipment_list',

  // Return Order URLs
  return_order_list = 'api-return-order-list',
  return_order_attachment_list = 'api-return-order-attachment-list',

  // Plugin URLs
  plugin_list = 'api-plugin-list',
  plugin_setting_list = 'api-plugin-settings',
  plugin_install = 'api-plugin-install',
  plugin_reload = 'api-plugin-reload',
  plugin_registry_status = 'api-plugin-registry-status',

  error_report_list = 'api-error-report-list',
  project_code_list = 'api-project-code-list',
  custom_unit_list = 'api-custom-unit-list',

  // Machine URLs
  machine_types_list = 'api-machine-types',
  machine_driver_list = 'api-machine-drivers',
  machine_registry_status = 'api-machine-registry-status',
  machine_list = 'api-machine-list',
  machine_restart = 'api-machine-restart',
  machine_setting_list = 'api-machine-settings',
  machine_setting_detail = 'api-machine-settings-detail'
=======
export enum ApiEndpoints {
  api_server_info = '',

  // User API endpoints
  user_list = 'user/',
  user_me = 'user/me/',
  user_roles = 'user/roles/',
  user_token = 'user/token/',
  user_simple_login = 'email/generate/',
  user_reset = 'auth/password/reset/', // Note leading prefix here
  user_reset_set = 'auth/password/reset/confirm/', // Note leading prefix here
  user_sso = 'auth/social/',
  user_sso_remove = 'auth/social/:id/disconnect/',
  user_emails = 'auth/emails/',
  user_email_remove = 'auth/emails/:id/remove/',
  user_email_verify = 'auth/emails/:id/verify/',
  user_email_primary = 'auth/emails/:id/primary/',
  user_logout = 'auth/logout/',
  user_register = 'auth/registration/',

  currency_list = 'currency/exchange/',
  currency_refresh = 'currency/refresh/',
  task_overview = 'background-task/',
  task_pending_list = 'background-task/pending/',
  task_scheduled_list = 'background-task/scheduled/',
  task_failed_list = 'background-task/failed/',
  api_search = 'search/',
  settings_global_list = 'settings/global/',
  settings_user_list = 'settings/user/',
  notifications_list = 'notifications/',
  barcode = 'barcode/',
  news = 'news/',
  global_status = 'generic/status/',
  version = 'version/',
  sso_providers = 'auth/providers/',
  group_list = 'user/group/',
  owner_list = 'user/owner/',
  build_order_list = 'build/',
  build_order_attachment_list = 'build/attachment/',
  build_line_list = 'build/line/',
  bom_list = 'bom/',

  // Part API endpoints
  part_list = 'part/',
  part_parameter_list = 'part/parameter/',
  part_parameter_template_list = 'part/parameter/template/',
  part_thumbs_list = 'part/thumbs/',
  part_pricing_get = 'part/:id/pricing/',
  part_stocktake_list = 'part/stocktake/',
  category_list = 'part/category/',
  category_tree = 'part/category/tree/',
  related_part_list = 'part/related/',
  part_attachment_list = 'part/attachment/',
  part_test_template_list = 'part/test-template/',

  company_list = 'company/',
  contact_list = 'company/contact/',
  address_list = 'company/address/',
  company_attachment_list = 'company/attachment/',
  supplier_part_list = 'company/part/',
  manufacturer_part_list = 'company/part/manufacturer/',
  manufacturer_part_attachment_list = 'company/part/manufacturer/attachment/',
  manufacturer_part_parameter_list = 'company/part/manufacturer/parameter/',

  // Stock API endpoints
  stock_item_list = 'stock/',
  stock_tracking_list = 'stock/track/',
  stock_location_list = 'stock/location/',
  stock_location_tree = 'stock/location/tree/',
  stock_attachment_list = 'stock/attachment/',
  purchase_order_list = 'order/po/',
  purchase_order_line_list = 'order/po-line/',
  purchase_order_attachment_list = 'order/po/attachment/',
  sales_order_list = 'order/so/',
  sales_order_attachment_list = 'order/so/attachment/',
  sales_order_shipment_list = 'order/so/shipment/',
  return_order_list = 'order/ro/',
  return_order_attachment_list = 'order/ro/attachment/',
  plugin_list = 'plugins/',
  plugin_setting_list = 'plugins/:plugin/settings/',
  plugin_registry_status = 'plugins/status/',
  plugin_install = 'plugins/install/',
  plugin_reload = 'plugins/reload/',
  error_report_list = 'error-report/',
  project_code_list = 'project-code/',
  custom_unit_list = 'units/'
>>>>>>> c9c93bce
}<|MERGE_RESOLUTION|>--- conflicted
+++ resolved
@@ -6,114 +6,6 @@
  * The exception to this is when the endpoint provides an :id parameter.
  */
 
-<<<<<<< HEAD
-  api_search = 'api-search',
-
-  // User information
-  user_me = 'api-user-me',
-  user_roles = 'api-user-roles',
-  user_token = 'api-user-token',
-  user_simple_login = 'api-user-simple-login',
-  user_reset = 'api-user-reset',
-  user_reset_set = 'api-user-reset-set',
-  user_sso = 'api-user-sso',
-  user_sso_remove = 'api-user-sso-remove',
-  user_emails = 'api-user-emails',
-  user_email_verify = 'api-user-email-verify',
-  user_email_primary = 'api-user-email-primary',
-  user_email_remove = 'api-user-email-remove',
-  user_logout = 'api-user-logout',
-  user_register = 'api-user-register',
-
-  user_list = 'api-user-list',
-  group_list = 'api-group-list',
-  owner_list = 'api-owner-list',
-
-  task_overview = 'api-task-overview',
-  task_pending_list = 'api-task-pending-list',
-  task_scheduled_list = 'api-task-scheduled-list',
-  task_failed_list = 'api-task-failed-list',
-
-  settings_global_list = 'api-settings-global-list',
-  settings_user_list = 'api-settings-user-list',
-  notifications_list = 'api-notifications-list',
-
-  currency_list = 'api-currency-list',
-  currency_refresh = 'api-currency-refresh',
-
-  barcode = 'api-barcode',
-  news = 'news',
-  global_status = 'api-global-status',
-  version = 'api-version',
-  sso_providers = 'api-sso-providers',
-
-  // Build order URLs
-  build_order_list = 'api-build-list',
-  build_order_attachment_list = 'api-build-attachment-list',
-
-  // BOM URLs
-  bom_list = 'api-bom-list',
-
-  // Part URLs
-  part_list = 'api-part-list',
-  category_list = 'api-category-list',
-  category_tree = 'api-category-tree',
-  related_part_list = 'api-related-part-list',
-  part_attachment_list = 'api-part-attachment-list',
-  part_parameter_list = 'api-part-parameter-list',
-  part_parameter_template_list = 'api-part-parameter-template-list',
-  part_test_template_list = 'api-part-test-template-list',
-
-  // Company URLs
-  company_list = 'api-company-list',
-  company_attachment_list = 'api-company-attachment-list',
-  supplier_part_list = 'api-supplier-part-list',
-  manufacturer_part_list = 'api-manufacturer-part-list',
-  manufacturer_part_attachment_list = 'api-manufacturer-part-attachment-list',
-  address_list = 'api-address-list',
-  contact_list = 'api-contact-list',
-
-  // Stock Item URLs
-  stock_item_list = 'api-stock-item-list',
-  stock_tracking_list = 'api-stock-tracking-list',
-  stock_location_list = 'api-stock-location-list',
-  stock_location_tree = 'api-stock-location-tree',
-  stock_attachment_list = 'api-stock-attachment-list',
-
-  // Purchase Order URLs
-  purchase_order_list = 'api-purchase-order-list',
-  purchase_order_line_list = 'api-purchase-order-line-list',
-  purchase_order_attachment_list = 'api-purchase-order-attachment-list',
-
-  // Sales Order URLs
-  sales_order_list = 'api-sales-order-list',
-  sales_order_attachment_list = 'api-sales-order-attachment-list',
-  sales_order_shipment_list = 'api_sales_order_shipment_list',
-
-  // Return Order URLs
-  return_order_list = 'api-return-order-list',
-  return_order_attachment_list = 'api-return-order-attachment-list',
-
-  // Plugin URLs
-  plugin_list = 'api-plugin-list',
-  plugin_setting_list = 'api-plugin-settings',
-  plugin_install = 'api-plugin-install',
-  plugin_reload = 'api-plugin-reload',
-  plugin_registry_status = 'api-plugin-registry-status',
-
-  error_report_list = 'api-error-report-list',
-  project_code_list = 'api-project-code-list',
-  custom_unit_list = 'api-custom-unit-list',
-
-  // Machine URLs
-  machine_types_list = 'api-machine-types',
-  machine_driver_list = 'api-machine-drivers',
-  machine_registry_status = 'api-machine-registry-status',
-  machine_list = 'api-machine-list',
-  machine_restart = 'api-machine-restart',
-  machine_setting_list = 'api-machine-settings',
-  machine_setting_detail = 'api-machine-settings-detail'
-=======
 export enum ApiEndpoints {
   api_server_info = '',
 
@@ -192,6 +84,8 @@
   sales_order_shipment_list = 'order/so/shipment/',
   return_order_list = 'order/ro/',
   return_order_attachment_list = 'order/ro/attachment/',
+
+  // Plugin API endpoints
   plugin_list = 'plugins/',
   plugin_setting_list = 'plugins/:plugin/settings/',
   plugin_registry_status = 'plugins/status/',
@@ -199,6 +93,14 @@
   plugin_reload = 'plugins/reload/',
   error_report_list = 'error-report/',
   project_code_list = 'project-code/',
-  custom_unit_list = 'units/'
->>>>>>> c9c93bce
+  custom_unit_list = 'units/',
+
+  // Machine API endpoints
+  machine_types_list = 'machine/types/',
+  machine_driver_list = 'machine/drivers/',
+  machine_registry_status = 'machine/status/',
+  machine_list = 'machine/',
+  machine_restart = 'machine/:machine/restart/',
+  machine_setting_list = 'machine/:machine/settings/',
+  machine_setting_detail = 'machine/:machine/settings/:config_type/'
 }