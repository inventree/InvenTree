/*
 * Enumeration of available API endpoints.
 *
 * In the cases where endpoints can be accessed with a primary key,
 * the primary key should be appended to the endpoint.
 * The exception to this is when the endpoint provides an :id parameter.
 */

export enum ApiEndpoints {
  api_server_info = '',

  // User API endpoints
  user_list = 'user/',
  user_me = 'user/me/',
  user_roles = 'user/roles/',
  user_token = 'user/token/',
  user_simple_login = 'email/generate/',
  user_reset = 'auth/password/reset/', // Note leading prefix here
  user_reset_set = 'auth/password/reset/confirm/', // Note leading prefix here
  user_sso = 'auth/social/',
  user_sso_remove = 'auth/social/:id/disconnect/',
  user_emails = 'auth/emails/',
  user_email_remove = 'auth/emails/:id/remove/',
  user_email_verify = 'auth/emails/:id/verify/',
  user_email_primary = 'auth/emails/:id/primary/',
  user_logout = 'auth/logout/',
  user_register = 'auth/registration/',

  // Generic API endpoints
  currency_list = 'currency/exchange/',
  currency_refresh = 'currency/refresh/',
  task_overview = 'background-task/',
  task_pending_list = 'background-task/pending/',
  task_scheduled_list = 'background-task/scheduled/',
  task_failed_list = 'background-task/failed/',
  api_search = 'search/',
  settings_global_list = 'settings/global/',
  settings_user_list = 'settings/user/',
  notifications_list = 'notifications/',
  barcode = 'barcode/',
  news = 'news/',
  global_status = 'generic/status/',
  version = 'version/',
  sso_providers = 'auth/providers/',
  group_list = 'user/group/',
  owner_list = 'user/owner/',

  // Build API endpoints
  build_order_list = 'build/',
  build_order_attachment_list = 'build/attachment/',
  build_line_list = 'build/line/',
  bom_list = 'bom/',

  // Part API endpoints
  part_list = 'part/',
  part_parameter_list = 'part/parameter/',
  part_parameter_template_list = 'part/parameter/template/',
  part_thumbs_list = 'part/thumbs/',
  part_pricing_get = 'part/:id/pricing/',
  part_stocktake_list = 'part/stocktake/',
  category_list = 'part/category/',
  category_tree = 'part/category/tree/',
  related_part_list = 'part/related/',
  part_attachment_list = 'part/attachment/',
  part_test_template_list = 'part/test-template/',

  // Company API endpoints
  company_list = 'company/',
  contact_list = 'company/contact/',
  address_list = 'company/address/',
  company_attachment_list = 'company/attachment/',
  supplier_part_list = 'company/part/',
  manufacturer_part_list = 'company/part/manufacturer/',
  manufacturer_part_attachment_list = 'company/part/manufacturer/attachment/',
  manufacturer_part_parameter_list = 'company/part/manufacturer/parameter/',

  // Stock API endpoints
  stock_item_list = 'stock/',
  stock_tracking_list = 'stock/track/',
  stock_location_list = 'stock/location/',
  stock_location_tree = 'stock/location/tree/',
  stock_attachment_list = 'stock/attachment/',

  // Order API endpoints
  purchase_order_list = 'order/po/',
  purchase_order_line_list = 'order/po-line/',
  purchase_order_attachment_list = 'order/po/attachment/',
  sales_order_list = 'order/so/',
  sales_order_attachment_list = 'order/so/attachment/',
  sales_order_shipment_list = 'order/so/shipment/',
  return_order_list = 'order/ro/',
  return_order_attachment_list = 'order/ro/attachment/',

  // Plugin API endpoints
  plugin_list = 'plugins/',
  plugin_setting_list = 'plugins/:plugin/settings/',
  plugin_registry_status = 'plugins/status/',
  plugin_install = 'plugins/install/',
  plugin_reload = 'plugins/reload/',

  // Miscellaneous API endpoints
  error_report_list = 'error-report/',
  project_code_list = 'project-code/',
  custom_unit_list = 'units/',
<<<<<<< HEAD

  // Machine API endpoints
  machine_types_list = 'machine/types/',
  machine_driver_list = 'machine/drivers/',
  machine_registry_status = 'machine/status/',
  machine_list = 'machine/',
  machine_restart = 'machine/:machine/restart/',
  machine_setting_list = 'machine/:machine/settings/',
  machine_setting_detail = 'machine/:machine/settings/:config_type/'
=======
  ui_preference = 'web/ui_preference/'
>>>>>>> be30cec2
}<|MERGE_RESOLUTION|>--- conflicted
+++ resolved
@@ -98,12 +98,6 @@
   plugin_install = 'plugins/install/',
   plugin_reload = 'plugins/reload/',
 
-  // Miscellaneous API endpoints
-  error_report_list = 'error-report/',
-  project_code_list = 'project-code/',
-  custom_unit_list = 'units/',
-<<<<<<< HEAD
-
   // Machine API endpoints
   machine_types_list = 'machine/types/',
   machine_driver_list = 'machine/drivers/',
@@ -111,8 +105,11 @@
   machine_list = 'machine/',
   machine_restart = 'machine/:machine/restart/',
   machine_setting_list = 'machine/:machine/settings/',
-  machine_setting_detail = 'machine/:machine/settings/:config_type/'
-=======
+  machine_setting_detail = 'machine/:machine/settings/:config_type/',
+
+  // Miscellaneous API endpoints
+  error_report_list = 'error-report/',
+  project_code_list = 'project-code/',
+  custom_unit_list = 'units/',
   ui_preference = 'web/ui_preference/'
->>>>>>> be30cec2
 }