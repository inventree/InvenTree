/*
 * Enumeration of available API endpoints.
 */
export enum ApiPaths {
  api_server_info = 'api-server-info',

  api_search = 'api-search',

  // User information
  user_me = 'api-user-me',
  user_roles = 'api-user-roles',
  user_token = 'api-user-token',
  user_simple_login = 'api-user-simple-login',
  user_reset = 'api-user-reset',
  user_reset_set = 'api-user-reset-set',
  user_sso = 'api-user-sso',
  user_sso_remove = 'api-user-sso-remove',
  user_emails = 'api-user-emails',
  user_email_verify = 'api-user-email-verify',
  user_email_primary = 'api-user-email-primary',
  user_email_remove = 'api-user-email-remove',
  user_logout = 'api-user-logout',
  user_register = 'api-user-register',

  user_list = 'api-user-list',
  group_list = 'api-group-list',
  owner_list = 'api-owner-list',

  task_overview = 'api-task-overview',
  task_pending_list = 'api-task-pending-list',
  task_scheduled_list = 'api-task-scheduled-list',
  task_failed_list = 'api-task-failed-list',

  settings_global_list = 'api-settings-global-list',
  settings_user_list = 'api-settings-user-list',
  notifications_list = 'api-notifications-list',

  currency_list = 'api-currency-list',
  currency_refresh = 'api-currency-refresh',

  barcode = 'api-barcode',
  news = 'news',
  global_status = 'api-global-status',
  version = 'api-version',
  sso_providers = 'api-sso-providers',

  // Build order URLs
  build_order_list = 'api-build-list',
  build_order_attachment_list = 'api-build-attachment-list',

  // BOM URLs
  bom_list = 'api-bom-list',

  // Part URLs
  part_list = 'api-part-list',
  category_list = 'api-category-list',
  category_tree = 'api-category-tree',
  related_part_list = 'api-related-part-list',
  part_attachment_list = 'api-part-attachment-list',
  part_parameter_list = 'api-part-parameter-list',
  part_parameter_template_list = 'api-part-parameter-template-list',
<<<<<<< HEAD
  part_thumbs_list = 'api-part-thumbs',
  part_pricing_get = 'api-part-pricing',
  part_stocktake_list = 'api-stocktake-list',
=======
  part_test_template_list = 'api-part-test-template-list',
>>>>>>> 0f2675c1

  // Company URLs
  company_list = 'api-company-list',
  company_attachment_list = 'api-company-attachment-list',
  supplier_part_list = 'api-supplier-part-list',
  manufacturer_part_list = 'api-manufacturer-part-list',
  manufacturer_part_attachment_list = 'api-manufacturer-part-attachment-list',
  address_list = 'api-address-list',
  contact_list = 'api-contact-list',

  // Stock Item URLs
  stock_item_list = 'api-stock-item-list',
  stock_tracking_list = 'api-stock-tracking-list',
  stock_location_list = 'api-stock-location-list',
  stock_location_tree = 'api-stock-location-tree',
  stock_attachment_list = 'api-stock-attachment-list',

  // Purchase Order URLs
  purchase_order_list = 'api-purchase-order-list',
  purchase_order_line_list = 'api-purchase-order-line-list',
  purchase_order_attachment_list = 'api-purchase-order-attachment-list',

  // Sales Order URLs
  sales_order_list = 'api-sales-order-list',
  sales_order_attachment_list = 'api-sales-order-attachment-list',
  sales_order_shipment_list = 'api_sales_order_shipment_list',

  // Return Order URLs
  return_order_list = 'api-return-order-list',
  return_order_attachment_list = 'api-return-order-attachment-list',

  // Plugin URLs
  plugin_list = 'api-plugin-list',
  plugin_setting_list = 'api-plugin-settings',
  plugin_install = 'api-plugin-install',
  plugin_reload = 'api-plugin-reload',
  plugin_registry_status = 'api-plugin-registry-status',

  error_report_list = 'api-error-report-list',
  project_code_list = 'api-project-code-list',
  custom_unit_list = 'api-custom-unit-list'
}<|MERGE_RESOLUTION|>--- conflicted
+++ resolved
@@ -59,13 +59,10 @@
   part_attachment_list = 'api-part-attachment-list',
   part_parameter_list = 'api-part-parameter-list',
   part_parameter_template_list = 'api-part-parameter-template-list',
-<<<<<<< HEAD
   part_thumbs_list = 'api-part-thumbs',
   part_pricing_get = 'api-part-pricing',
   part_stocktake_list = 'api-stocktake-list',
-=======
   part_test_template_list = 'api-part-test-template-list',
->>>>>>> 0f2675c1
 
   // Company URLs
   company_list = 'api-company-list',
