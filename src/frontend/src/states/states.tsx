import { setApiDefaults } from '../App';
import { useServerApiState } from './ApiState';
import { useIconState } from './IconState';
import { useGlobalSettingsState, useUserSettingsState } from './SettingsState';
import { useGlobalStatusState } from './StatusState';
import { useUserState } from './UserState';

export interface Host {
  host: string;
  name: string;
}

export interface HostList {
  [key: string]: Host;
}

// Type interface fully defining the current user
export interface UserProps {
  pk: number;
  username: string;
  first_name: string;
  last_name: string;
  email: string;
  is_staff?: boolean;
  is_superuser?: boolean;
  roles?: Record<string, string[]>;
  permissions?: Record<string, string[]>;
}

// Type interface fully defining the current server
export interface ServerAPIProps {
  server: null | string;
  version: null | string;
  instance: null | string;
  apiVersion: null | number;
  worker_running: null | boolean;
  worker_pending_tasks: null | number;
  plugins_enabled: null | boolean;
  plugins_install_disabled: null | boolean;
  active_plugins: PluginProps[];
  email_configured: null | boolean;
  debug_mode: null | boolean;
  docker_mode: null | boolean;
  database: null | string;
  system_health: null | boolean;
  platform: null | string;
  installer: null | string;
  target: null | string;
  default_locale: null | string;
  django_admin: null | string;
<<<<<<< HEAD
  settings: {
    sso_registration: null | boolean;
    registration_enabled: null | boolean;
    password_forgotten_enabled: null | boolean;
  } | null;
=======
  customize: null | {
    logo: string;
    splash: string;
    login_message: string;
    navbar_message: string;
  };
>>>>>>> b2484c54
}

export interface AuthContext {
  status: number;
  data: { flows: Flow[] };
  meta: { is_authenticated: boolean };
}

export enum FlowEnum {
  VerifyEmail = 'verify_email',
  Login = 'login',
  Signup = 'signup',
  ProviderRedirect = 'provider_redirect',
  ProviderSignup = 'provider_signup',
  ProviderToken = 'provider_token',
  MfaAuthenticate = 'mfa_authenticate',
  Reauthenticate = 'reauthenticate',
  MfaReauthenticate = 'mfa_reauthenticate'
}

export interface Flow {
  id: FlowEnum;
  providers?: string[];
  is_pending?: boolean[];
}

export interface AuthConfig {
  account: {
    authentication_method: string;
  };
  socialaccount: { providers: Provider[] };
  mfa: {
    supported_types: string[];
  };
  usersessions: {
    track_activity: boolean;
  };
}

export interface Provider {
  id: string;
  name: string;
  flows: string[];
  client_id: string;
}

// Type interface defining a single 'setting' object
export interface Setting {
  pk: number;
  key: string;
  value: string;
  name: string;
  description: string;
  type: SettingType;
  units: string;
  choices: SettingChoice[];
  model_name: string | null;
  api_url: string | null;
  typ: SettingTyp;
  plugin?: string;
  method?: string;
  required?: boolean;
}

export interface SettingChoice {
  value: string;
  display_name: string;
}

export enum SettingTyp {
  InvenTree = 'inventree',
  Plugin = 'plugin',
  User = 'user',
  Notification = 'notification'
}

export enum SettingType {
  Boolean = 'boolean',
  Integer = 'integer',
  String = 'string',
  Choice = 'choice',
  Model = 'related field'
}

export interface PluginProps {
  name: string;
  slug: string;
  version: null | string;
}

// Errors
export type ErrorResponse = {
  data: any;
  status: number;
  statusText: string;
  message?: string;
};
export type SettingsLookup = {
  [key: string]: string;
};

/*
 * Refetch all global state information.
 * Necessary on login, or if locale is changed.
 */
export function fetchGlobalStates() {
  const { isLoggedIn } = useUserState.getState();

  if (!isLoggedIn()) {
    return;
  }

  setApiDefaults();

  useServerApiState.getState().fetchServerApiState();
  useUserSettingsState.getState().fetchSettings();
  useGlobalSettingsState.getState().fetchSettings();
  useGlobalStatusState.getState().fetchStatus();
  useIconState.getState().fetchIcons();
}<|MERGE_RESOLUTION|>--- conflicted
+++ resolved
@@ -48,20 +48,17 @@
   target: null | string;
   default_locale: null | string;
   django_admin: null | string;
-<<<<<<< HEAD
   settings: {
     sso_registration: null | boolean;
     registration_enabled: null | boolean;
     password_forgotten_enabled: null | boolean;
   } | null;
-=======
   customize: null | {
     logo: string;
     splash: string;
     login_message: string;
     navbar_message: string;
   };
->>>>>>> b2484c54
 }
 
 export interface AuthContext {
