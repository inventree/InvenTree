import { create } from 'zustand';
import { createJSONStorage, persist } from 'zustand/middleware';

import { api } from '../App';
import type { StatusCodeListInterface } from '../components/render/StatusRenderer';
import { statusCodeList } from '../defaults/backendMappings';
import { ApiEndpoints } from '../enums/ApiEndpoints';
<<<<<<< HEAD
import { ModelType } from '../enums/ModelType';
=======
import type { ModelType } from '../enums/ModelType';
>>>>>>> 06961c6a
import { apiUrl } from './ApiState';
import { useUserState } from './UserState';

export type StatusLookup = Record<ModelType | string, StatusCodeListInterface>;

interface ServerStateProps {
  status?: StatusLookup;
  setStatus: (newStatus: StatusLookup) => void;
  fetchStatus: () => void;
}

export const useGlobalStatusState = create<ServerStateProps>()(
  persist(
    (set) => ({
      status: undefined,
      setStatus: (newStatus: StatusLookup) => set({ status: newStatus }),
      fetchStatus: async () => {
        const { isLoggedIn } = useUserState.getState();

        // Fetch status data for rendering labels
        if (!isLoggedIn()) {
          return;
        }

        await api
          .get(apiUrl(ApiEndpoints.global_status))
          .then((response) => {
            const newStatusLookup: StatusLookup = {} as StatusLookup;
            for (const key in response.data) {
              newStatusLookup[statusCodeList[key] || key] = {
                status_class: key,
                values: response.data[key].values
              };
            }
            set({ status: newStatusLookup });
          })
          .catch(() => {
            console.error('ERR: Error fetching global status information');
          });
      }
    }),
    {
      name: 'global-status-state',
      storage: createJSONStorage(() => sessionStorage)
    }
  )
);<|MERGE_RESOLUTION|>--- conflicted
+++ resolved
@@ -5,11 +5,7 @@
 import type { StatusCodeListInterface } from '../components/render/StatusRenderer';
 import { statusCodeList } from '../defaults/backendMappings';
 import { ApiEndpoints } from '../enums/ApiEndpoints';
-<<<<<<< HEAD
-import { ModelType } from '../enums/ModelType';
-=======
 import type { ModelType } from '../enums/ModelType';
->>>>>>> 06961c6a
 import { apiUrl } from './ApiState';
 import { useUserState } from './UserState';
 
