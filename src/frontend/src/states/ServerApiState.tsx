--- conflicted
+++ resolved
@@ -14,14 +14,10 @@
   fetchServerApiState: () => Promise<void>;
   auth_config?: AuthConfig;
   auth_context?: AuthContext;
-<<<<<<< HEAD
-  setAuthContext: (auth_context: AuthContext) => void;
+  setAuthContext: (auth_context: AuthContext | undefined) => void;
   mfa_context?: any;
   setMfaContext: (mfa_context: any) => void;
   // Helper functions
-=======
-  setAuthContext: (auth_context: AuthContext | undefined) => void;
->>>>>>> f84626a8
   sso_enabled: () => boolean;
   registration_enabled: () => boolean;
   sso_registration_enabled: () => boolean;
