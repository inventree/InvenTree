--- conflicted
+++ resolved
@@ -33,11 +33,8 @@
   addDetailDrawer: (value: number | false) => void;
   navigationOpen: boolean;
   setNavigationOpen: (value: boolean) => void;
-<<<<<<< HEAD
-=======
   allowMobile: boolean;
   setAllowMobile: (value: boolean) => void;
->>>>>>> 938c7243
 }
 
 export const useLocalState = create<LocalStateProps>()(
@@ -99,13 +96,10 @@
       navigationOpen: false,
       setNavigationOpen: (value) => {
         set({ navigationOpen: value });
-<<<<<<< HEAD
-=======
       },
       allowMobile: false,
       setAllowMobile: (value) => {
         set({ allowMobile: value });
->>>>>>> 938c7243
       }
     }),
     {
