import { create } from 'zustand';
import { createJSONStorage, persist } from 'zustand/middleware';

import { api } from '../App';
import { StatusCodeListInterface } from '../components/render/StatusRenderer';
import { statusCodeList } from '../defaults/backendMappings';
import { emptyServerAPI } from '../defaults/defaults';
import { ApiPaths } from '../enums/ApiEndpoints';
import { ModelType } from '../enums/ModelType';
import { AuthProps, ServerAPIProps } from './states';

type StatusLookup = Record<ModelType | string, StatusCodeListInterface>;

interface ServerApiStateProps {
  server: ServerAPIProps;
  setServer: (newServer: ServerAPIProps) => void;
  fetchServerApiState: () => void;
  status?: StatusLookup;
  auth_settings?: AuthProps;
}

export const useServerApiState = create<ServerApiStateProps>()(
  persist(
    (set) => ({
      server: emptyServerAPI,
      setServer: (newServer: ServerAPIProps) => set({ server: newServer }),
      fetchServerApiState: async () => {
        // Fetch server data
        await api
          .get(apiUrl(ApiPaths.api_server_info))
          .then((response) => {
            set({ server: response.data });
          })
          .catch(() => {});
        // Fetch status data for rendering labels
<<<<<<< HEAD
        await api.get(apiUrl(ApiPaths.global_status)).then((response) => {
          const newStatusLookup: StatusLookup = {} as StatusLookup;
          for (const key in response.data) {
            newStatusLookup[statusCodeList[key] || key] =
              response.data[key].values;
          }
          set({ status: newStatusLookup });
        });
=======
        await api
          .get(apiUrl(ApiPaths.global_status))
          .then((response) => {
            const newStatusLookup: StatusLookup = {} as StatusLookup;
            for (const key in response.data) {
              newStatusLookup[statusCodeList[key] || key] =
                response.data[key].values;
            }
            set({ status: newStatusLookup });
          })
          .catch(() => {});

        // Fetch login/SSO behaviour
        await api
          .get(apiUrl(ApiPaths.sso_providers), {
            headers: { Authorization: '' }
          })
          .then((response) => {
            set({ auth_settings: response.data });
          })
          .catch(() => {});
>>>>>>> 0f2675c1
      },
      status: undefined
    }),
    {
      name: 'server-api-state',
      storage: createJSONStorage(() => sessionStorage)
    }
  )
);

<<<<<<< HEAD
export enum ApiPaths {
  api_server_info = 'api-server-info',

  api_search = 'api-search',

  // User information
  user_me = 'api-user-me',
  user_roles = 'api-user-roles',
  user_token = 'api-user-token',
  user_simple_login = 'api-user-simple-login',
  user_reset = 'api-user-reset',
  user_reset_set = 'api-user-reset-set',
  user_sso = 'api-user-sso',
  user_sso_remove = 'api-user-sso-remove',
  user_emails = 'api-user-emails',
  user_email_verify = 'api-user-email-verify',
  user_email_primary = 'api-user-email-primary',
  user_email_remove = 'api-user-email-remove',

  settings_global_list = 'api-settings-global-list',
  settings_user_list = 'api-settings-user-list',
  notifications_list = 'api-notifications-list',

  currency_list = 'api-currency-list',
  currency_refresh = 'api-currency-refresh',

  barcode = 'api-barcode',
  news = 'news',
  global_status = 'api-global-status',
  version = 'api-version',
  sso_providers = 'api-sso-providers',

  // Build order URLs
  build_order_list = 'api-build-list',
  build_order_attachment_list = 'api-build-attachment-list',

  // BOM URLs
  bom_list = 'api-bom-list',

  // Part URLs
  part_list = 'api-part-list',
  category_list = 'api-category-list',
  category_tree = 'api-category-tree',
  related_part_list = 'api-related-part-list',
  part_attachment_list = 'api-part-attachment-list',
  part_parameter_list = 'api-part-parameter-list',
  part_parameter_template_list = 'api-part-parameter-template-list',

  // Company URLs
  company_list = 'api-company-list',
  company_attachment_list = 'api-company-attachment-list',
  supplier_part_list = 'api-supplier-part-list',
  manufacturer_part_list = 'api-manufacturer-part-list',

  // Stock Item URLs
  stock_item_list = 'api-stock-item-list',
  stock_tracking_list = 'api-stock-tracking-list',
  stock_location_list = 'api-stock-location-list',
  stock_location_tree = 'api-stock-location-tree',
  stock_attachment_list = 'api-stock-attachment-list',

  // Purchase Order URLs
  purchase_order_list = 'api-purchase-order-list',
  purchase_order_line_list = 'api-purchase-order-line-list',
  purchase_order_attachment_list = 'api-purchase-order-attachment-list',

  // Sales Order URLs
  sales_order_list = 'api-sales-order-list',
  sales_order_attachment_list = 'api-sales-order-attachment-list',

  // Return Order URLs
  return_order_list = 'api-return-order-list',
  return_order_attachment_list = 'api-return-order-attachment-list',

  // Plugin URLs
  plugin_list = 'api-plugin-list',

  // Machine URLs
  machine_types_list = 'api-machine-types',
  machine_driver_list = 'api-machine-drivers',
  machine_registry_status = 'api-machine-registry-status',
  machine_list = 'api-machine-list',
  machine_setting_list = 'api-machine-settings',
  machine_setting_detail = 'api-machine-settings-detail',

  project_code_list = 'api-project-code-list',
  custom_unit_list = 'api-custom-unit-list'
}

=======
>>>>>>> 0f2675c1
/**
 * Function to return the API prefix.
 * For now it is fixed, but may be configurable in the future.
 */
export function apiPrefix(): string {
  return '/api/';
}

/**
 * Return the endpoint associated with a given API path
 */
export function apiEndpoint(path: ApiPaths): string {
  switch (path) {
    case ApiPaths.api_server_info:
      return '';
    case ApiPaths.user_list:
      return 'user/';
    case ApiPaths.owner_list:
      return 'user/owner/';
    case ApiPaths.user_me:
      return 'user/me/';
    case ApiPaths.user_roles:
      return 'user/roles/';
    case ApiPaths.user_token:
      return 'user/token/';
    case ApiPaths.user_simple_login:
      return 'email/generate/';
    case ApiPaths.user_reset:
      // Note leading prefix here
      return 'auth/password/reset/';
    case ApiPaths.user_reset_set:
      // Note leading prefix here
      return 'auth/password/reset/confirm/';
    case ApiPaths.user_sso:
      return 'auth/social/';
    case ApiPaths.user_sso_remove:
      return 'auth/social/:id/disconnect/';
    case ApiPaths.user_emails:
      return 'auth/emails/';
    case ApiPaths.user_email_remove:
      return 'auth/emails/:id/remove/';
    case ApiPaths.user_email_verify:
      return 'auth/emails/:id/verify/';
    case ApiPaths.user_email_primary:
      return 'auth/emails/:id/primary/';
<<<<<<< HEAD
=======
    case ApiPaths.user_logout:
      return 'auth/logout/';
    case ApiPaths.user_register:
      return 'auth/registration/';
>>>>>>> 0f2675c1
    case ApiPaths.currency_list:
      return 'currency/exchange/';
    case ApiPaths.currency_refresh:
      return 'currency/refresh/';
    case ApiPaths.task_overview:
      return 'background-task/';
    case ApiPaths.task_pending_list:
      return 'background-task/pending/';
    case ApiPaths.task_scheduled_list:
      return 'background-task/scheduled/';
    case ApiPaths.task_failed_list:
      return 'background-task/failed/';
    case ApiPaths.api_search:
      return 'search/';
    case ApiPaths.settings_global_list:
      return 'settings/global/';
    case ApiPaths.settings_user_list:
      return 'settings/user/';
    case ApiPaths.notifications_list:
      return 'notifications/';
    case ApiPaths.barcode:
      return 'barcode/';
    case ApiPaths.news:
      return 'news/';
    case ApiPaths.global_status:
      return 'generic/status/';
    case ApiPaths.version:
      return 'version/';
    case ApiPaths.sso_providers:
      return 'auth/providers/';
    case ApiPaths.group_list:
      return 'user/group/';
    case ApiPaths.owner_list:
      return 'user/owner/';
    case ApiPaths.build_order_list:
      return 'build/';
    case ApiPaths.build_order_attachment_list:
      return 'build/attachment/';
    case ApiPaths.bom_list:
      return 'bom/';
    case ApiPaths.part_list:
      return 'part/';
    case ApiPaths.part_parameter_list:
      return 'part/parameter/';
    case ApiPaths.part_parameter_template_list:
      return 'part/parameter/template/';
    case ApiPaths.category_list:
      return 'part/category/';
    case ApiPaths.category_tree:
      return 'part/category/tree/';
    case ApiPaths.related_part_list:
      return 'part/related/';
    case ApiPaths.part_attachment_list:
      return 'part/attachment/';
    case ApiPaths.part_test_template_list:
      return 'part/test-template/';
    case ApiPaths.company_list:
      return 'company/';
    case ApiPaths.contact_list:
      return 'company/contact/';
    case ApiPaths.address_list:
      return 'company/address/';
    case ApiPaths.company_attachment_list:
      return 'company/attachment/';
    case ApiPaths.supplier_part_list:
      return 'company/part/';
    case ApiPaths.manufacturer_part_list:
      return 'company/part/manufacturer/';
    case ApiPaths.manufacturer_part_attachment_list:
      return 'company/part/manufacturer/attachment/';
    case ApiPaths.stock_item_list:
      return 'stock/';
    case ApiPaths.stock_tracking_list:
      return 'stock/track/';
    case ApiPaths.stock_location_list:
      return 'stock/location/';
    case ApiPaths.stock_location_tree:
      return 'stock/location/tree/';
    case ApiPaths.stock_attachment_list:
      return 'stock/attachment/';
    case ApiPaths.purchase_order_list:
      return 'order/po/';
    case ApiPaths.purchase_order_line_list:
      return 'order/po-line/';
    case ApiPaths.purchase_order_attachment_list:
      return 'order/po/attachment/';
    case ApiPaths.sales_order_list:
      return 'order/so/';
    case ApiPaths.sales_order_attachment_list:
      return 'order/so/attachment/';
    case ApiPaths.sales_order_shipment_list:
      return 'order/so/shipment/';
    case ApiPaths.return_order_list:
      return 'order/ro/';
    case ApiPaths.return_order_attachment_list:
      return 'order/ro/attachment/';
    case ApiPaths.plugin_list:
      return 'plugins/';
<<<<<<< HEAD
    case ApiPaths.machine_types_list:
      return 'machine/types/';
    case ApiPaths.machine_driver_list:
      return 'machine/drivers/';
    case ApiPaths.machine_registry_status:
      return 'machine/status/';
    case ApiPaths.machine_list:
      return 'machine/';
    case ApiPaths.machine_setting_list:
      return 'machine/:machine/settings/';
    case ApiPaths.machine_setting_detail:
      return 'machine/:machine/settings/:config_type/';
=======
    case ApiPaths.plugin_setting_list:
      return 'plugins/:plugin/settings/';
    case ApiPaths.plugin_registry_status:
      return 'plugins/status/';
    case ApiPaths.plugin_install:
      return 'plugins/install/';
    case ApiPaths.plugin_reload:
      return 'plugins/reload/';
    case ApiPaths.error_report_list:
      return 'error-report/';
>>>>>>> 0f2675c1
    case ApiPaths.project_code_list:
      return 'project-code/';
    case ApiPaths.custom_unit_list:
      return 'units/';
    default:
      return '';
  }
}

export type PathParams = Record<string, string | number>;

/**
 * Construct an API URL with an endpoint and (optional) pk value
 */
export function apiUrl(
<<<<<<< HEAD
  path: ApiPaths,
  pk?: any,
  pathParams?: PathParams
): string {
  let _url = apiEndpoint(path);
=======
  path: ApiPaths | string,
  pk?: any,
  pathParams?: PathParams
): string {
  let _url = path;
  if (Object.values(ApiPaths).includes(path as ApiPaths)) {
    _url = apiEndpoint(path as ApiPaths);
  }
>>>>>>> 0f2675c1

  // If the URL does not start with a '/', add the API prefix
  if (!_url.startsWith('/')) {
    _url = apiPrefix() + _url;
  }

  if (_url && pk) {
    _url += `${pk}/`;
  }

<<<<<<< HEAD
  if (pathParams) {
    for (const [key, value] of Object.entries(pathParams)) {
      _url = _url.replace(`:${key}`, `${value}`);
=======
  if (_url && pathParams) {
    for (const key in pathParams) {
      _url = _url.replace(`:${key}`, `${pathParams[key]}`);
>>>>>>> 0f2675c1
    }
  }

  return _url;
}<|MERGE_RESOLUTION|>--- conflicted
+++ resolved
@@ -33,16 +33,6 @@
           })
           .catch(() => {});
         // Fetch status data for rendering labels
-<<<<<<< HEAD
-        await api.get(apiUrl(ApiPaths.global_status)).then((response) => {
-          const newStatusLookup: StatusLookup = {} as StatusLookup;
-          for (const key in response.data) {
-            newStatusLookup[statusCodeList[key] || key] =
-              response.data[key].values;
-          }
-          set({ status: newStatusLookup });
-        });
-=======
         await api
           .get(apiUrl(ApiPaths.global_status))
           .then((response) => {
@@ -64,7 +54,6 @@
             set({ auth_settings: response.data });
           })
           .catch(() => {});
->>>>>>> 0f2675c1
       },
       status: undefined
     }),
@@ -75,98 +64,6 @@
   )
 );
 
-<<<<<<< HEAD
-export enum ApiPaths {
-  api_server_info = 'api-server-info',
-
-  api_search = 'api-search',
-
-  // User information
-  user_me = 'api-user-me',
-  user_roles = 'api-user-roles',
-  user_token = 'api-user-token',
-  user_simple_login = 'api-user-simple-login',
-  user_reset = 'api-user-reset',
-  user_reset_set = 'api-user-reset-set',
-  user_sso = 'api-user-sso',
-  user_sso_remove = 'api-user-sso-remove',
-  user_emails = 'api-user-emails',
-  user_email_verify = 'api-user-email-verify',
-  user_email_primary = 'api-user-email-primary',
-  user_email_remove = 'api-user-email-remove',
-
-  settings_global_list = 'api-settings-global-list',
-  settings_user_list = 'api-settings-user-list',
-  notifications_list = 'api-notifications-list',
-
-  currency_list = 'api-currency-list',
-  currency_refresh = 'api-currency-refresh',
-
-  barcode = 'api-barcode',
-  news = 'news',
-  global_status = 'api-global-status',
-  version = 'api-version',
-  sso_providers = 'api-sso-providers',
-
-  // Build order URLs
-  build_order_list = 'api-build-list',
-  build_order_attachment_list = 'api-build-attachment-list',
-
-  // BOM URLs
-  bom_list = 'api-bom-list',
-
-  // Part URLs
-  part_list = 'api-part-list',
-  category_list = 'api-category-list',
-  category_tree = 'api-category-tree',
-  related_part_list = 'api-related-part-list',
-  part_attachment_list = 'api-part-attachment-list',
-  part_parameter_list = 'api-part-parameter-list',
-  part_parameter_template_list = 'api-part-parameter-template-list',
-
-  // Company URLs
-  company_list = 'api-company-list',
-  company_attachment_list = 'api-company-attachment-list',
-  supplier_part_list = 'api-supplier-part-list',
-  manufacturer_part_list = 'api-manufacturer-part-list',
-
-  // Stock Item URLs
-  stock_item_list = 'api-stock-item-list',
-  stock_tracking_list = 'api-stock-tracking-list',
-  stock_location_list = 'api-stock-location-list',
-  stock_location_tree = 'api-stock-location-tree',
-  stock_attachment_list = 'api-stock-attachment-list',
-
-  // Purchase Order URLs
-  purchase_order_list = 'api-purchase-order-list',
-  purchase_order_line_list = 'api-purchase-order-line-list',
-  purchase_order_attachment_list = 'api-purchase-order-attachment-list',
-
-  // Sales Order URLs
-  sales_order_list = 'api-sales-order-list',
-  sales_order_attachment_list = 'api-sales-order-attachment-list',
-
-  // Return Order URLs
-  return_order_list = 'api-return-order-list',
-  return_order_attachment_list = 'api-return-order-attachment-list',
-
-  // Plugin URLs
-  plugin_list = 'api-plugin-list',
-
-  // Machine URLs
-  machine_types_list = 'api-machine-types',
-  machine_driver_list = 'api-machine-drivers',
-  machine_registry_status = 'api-machine-registry-status',
-  machine_list = 'api-machine-list',
-  machine_setting_list = 'api-machine-settings',
-  machine_setting_detail = 'api-machine-settings-detail',
-
-  project_code_list = 'api-project-code-list',
-  custom_unit_list = 'api-custom-unit-list'
-}
-
-=======
->>>>>>> 0f2675c1
 /**
  * Function to return the API prefix.
  * For now it is fixed, but may be configurable in the future.
@@ -212,13 +109,10 @@
       return 'auth/emails/:id/verify/';
     case ApiPaths.user_email_primary:
       return 'auth/emails/:id/primary/';
-<<<<<<< HEAD
-=======
     case ApiPaths.user_logout:
       return 'auth/logout/';
     case ApiPaths.user_register:
       return 'auth/registration/';
->>>>>>> 0f2675c1
     case ApiPaths.currency_list:
       return 'currency/exchange/';
     case ApiPaths.currency_refresh:
@@ -317,7 +211,16 @@
       return 'order/ro/attachment/';
     case ApiPaths.plugin_list:
       return 'plugins/';
-<<<<<<< HEAD
+    case ApiPaths.plugin_setting_list:
+      return 'plugins/:plugin/settings/';
+    case ApiPaths.plugin_registry_status:
+      return 'plugins/status/';
+    case ApiPaths.plugin_install:
+      return 'plugins/install/';
+    case ApiPaths.plugin_reload:
+      return 'plugins/reload/';
+    case ApiPaths.error_report_list:
+      return 'error-report/';
     case ApiPaths.machine_types_list:
       return 'machine/types/';
     case ApiPaths.machine_driver_list:
@@ -330,18 +233,6 @@
       return 'machine/:machine/settings/';
     case ApiPaths.machine_setting_detail:
       return 'machine/:machine/settings/:config_type/';
-=======
-    case ApiPaths.plugin_setting_list:
-      return 'plugins/:plugin/settings/';
-    case ApiPaths.plugin_registry_status:
-      return 'plugins/status/';
-    case ApiPaths.plugin_install:
-      return 'plugins/install/';
-    case ApiPaths.plugin_reload:
-      return 'plugins/reload/';
-    case ApiPaths.error_report_list:
-      return 'error-report/';
->>>>>>> 0f2675c1
     case ApiPaths.project_code_list:
       return 'project-code/';
     case ApiPaths.custom_unit_list:
@@ -357,13 +248,6 @@
  * Construct an API URL with an endpoint and (optional) pk value
  */
 export function apiUrl(
-<<<<<<< HEAD
-  path: ApiPaths,
-  pk?: any,
-  pathParams?: PathParams
-): string {
-  let _url = apiEndpoint(path);
-=======
   path: ApiPaths | string,
   pk?: any,
   pathParams?: PathParams
@@ -372,7 +256,6 @@
   if (Object.values(ApiPaths).includes(path as ApiPaths)) {
     _url = apiEndpoint(path as ApiPaths);
   }
->>>>>>> 0f2675c1
 
   // If the URL does not start with a '/', add the API prefix
   if (!_url.startsWith('/')) {
@@ -383,15 +266,9 @@
     _url += `${pk}/`;
   }
 
-<<<<<<< HEAD
-  if (pathParams) {
-    for (const [key, value] of Object.entries(pathParams)) {
-      _url = _url.replace(`:${key}`, `${value}`);
-=======
   if (_url && pathParams) {
     for (const key in pathParams) {
       _url = _url.replace(`:${key}`, `${pathParams[key]}`);
->>>>>>> 0f2675c1
     }
   }
 
