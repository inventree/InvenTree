import { create } from 'zustand';

import { api } from '../App';
import { emptyServerAPI } from '../defaults/defaults';
import { url_base } from '../main';
import { ServerAPIProps, UserProps } from './states';

interface ApiStateProps {
  user: UserProps | undefined;
  setUser: (newUser: UserProps) => void;
  fetchApiState: () => void;
}

export const useApiState = create<ApiStateProps>((set, get) => ({
  user: undefined,
  setUser: (newUser: UserProps) => set({ user: newUser }),
  fetchApiState: async () => {
    // Fetch user data
    await api.get(url(ApiPaths.user_me)).then((response) => {
      const user: UserProps = {
        id: response.data.pk,
        name: `${response.data.first_name} ${response.data.last_name}`,
        email: response.data.email,
        username: response.data.username
      };
      set({ user: user });
    });
  }
}));

interface ServerApiStateProps {
  server: ServerAPIProps;
  setServer: (newServer: ServerAPIProps) => void;
  fetchServerApiState: () => void;
}

export const useServerApiState = create<ServerApiStateProps>((set, get) => ({
  server: emptyServerAPI,
  setServer: (newServer: ServerAPIProps) => set({ server: newServer }),
  fetchServerApiState: async () => {
    // Fetch server data
    await api.get('/').then((response) => {
      set({ server: response.data });
    });
  }
}));

export enum ApiPaths {
  user_me = 'api-user-me',
  user_token = 'api-user-token',
  user_simple_login = 'api-user-simple-login',
  user_reset = 'api-user-reset',
  user_reset_set = 'api-user-reset-set',

<<<<<<< HEAD
  po_detail = 'api-po-detail',
  approval_detail = 'api-approval-detail',
  approval_detail_type = 'api-approval-detail-type',
  approval_start = 'api-approval-start',
  approval_decision = 'api-approval-decision',

  // Frontend
  frontend_user = 'frontend-user',
  frontend_project = 'frontend-project',
  frontend_po = 'frontend-po'
=======
  barcode = 'api-barcode',
  part_detail = 'api-part-detail',
  supplier_part_detail = 'api-supplier-part-detail',
  stock_item_detail = 'api-stock-item-detail',
  stock_location_detail = 'api-stock-location-detail',
  purchase_order_detail = 'api-purchase-order-detail',
  sales_order_detail = 'api-sales-order-detail',
  build_order_detail = 'api-build-order-detail'
>>>>>>> a68c1d28
}

export function url(path: ApiPaths, pk?: any, kwargs?: any): string {
  switch (path) {
    case ApiPaths.user_me:
      return 'user/me/';
    case ApiPaths.user_token:
      return 'user/token/';
    case ApiPaths.user_simple_login:
      return 'email/generate/';
    case ApiPaths.user_reset:
      return '/auth/password/reset/';
    case ApiPaths.user_reset_set:
      return '/auth/password/reset/confirm/';

<<<<<<< HEAD
    case ApiPaths.po_detail:
      return `/order/po/${pk}/`;
    case ApiPaths.approval_detail:
      return `/approval/${pk}`;
    case ApiPaths.approval_detail_type:
      const type = kwargs['type'];
      return `/approval/${type}:${pk}/`;
    case ApiPaths.approval_start:
      return `/approval/`;
    case ApiPaths.approval_decision:
      return `/approval/${pk}/decision/`;

    // Frontend
    case ApiPaths.frontend_user:
      return `/${url_base}/user/${pk}`;
    case ApiPaths.frontend_project:
      return `/${url_base}/project/${pk}`;
    case ApiPaths.frontend_po:
      return `/${url_base}/order/purchase-order/${pk}`;
=======
    case ApiPaths.barcode:
      return 'barcode/';
    case ApiPaths.part_detail:
      return `part/${pk}/`;
    case ApiPaths.supplier_part_detail:
      return `company/part/${pk}/`;
    case ApiPaths.stock_item_detail:
      return `stock/${pk}/`;
    case ApiPaths.stock_location_detail:
      return `stock/location/${pk}/`;
    case ApiPaths.purchase_order_detail:
      return `order/po/${pk}/`;
    case ApiPaths.sales_order_detail:
      return `order/so/${pk}/`;
    case ApiPaths.build_order_detail:
      return `build/${pk}/`;
>>>>>>> a68c1d28

    default:
      return '';
  }
}<|MERGE_RESOLUTION|>--- conflicted
+++ resolved
@@ -52,18 +52,11 @@
   user_reset = 'api-user-reset',
   user_reset_set = 'api-user-reset-set',
 
-<<<<<<< HEAD
   po_detail = 'api-po-detail',
   approval_detail = 'api-approval-detail',
   approval_detail_type = 'api-approval-detail-type',
   approval_start = 'api-approval-start',
   approval_decision = 'api-approval-decision',
-
-  // Frontend
-  frontend_user = 'frontend-user',
-  frontend_project = 'frontend-project',
-  frontend_po = 'frontend-po'
-=======
   barcode = 'api-barcode',
   part_detail = 'api-part-detail',
   supplier_part_detail = 'api-supplier-part-detail',
@@ -71,8 +64,12 @@
   stock_location_detail = 'api-stock-location-detail',
   purchase_order_detail = 'api-purchase-order-detail',
   sales_order_detail = 'api-sales-order-detail',
-  build_order_detail = 'api-build-order-detail'
->>>>>>> a68c1d28
+  build_order_detail = 'api-build-order-detail',
+
+  // Frontend
+  frontend_user = 'frontend-user',
+  frontend_project = 'frontend-project',
+  frontend_po = 'frontend-po'
 }
 
 export function url(path: ApiPaths, pk?: any, kwargs?: any): string {
@@ -88,7 +85,6 @@
     case ApiPaths.user_reset_set:
       return '/auth/password/reset/confirm/';
 
-<<<<<<< HEAD
     case ApiPaths.po_detail:
       return `/order/po/${pk}/`;
     case ApiPaths.approval_detail:
@@ -100,15 +96,6 @@
       return `/approval/`;
     case ApiPaths.approval_decision:
       return `/approval/${pk}/decision/`;
-
-    // Frontend
-    case ApiPaths.frontend_user:
-      return `/${url_base}/user/${pk}`;
-    case ApiPaths.frontend_project:
-      return `/${url_base}/project/${pk}`;
-    case ApiPaths.frontend_po:
-      return `/${url_base}/order/purchase-order/${pk}`;
-=======
     case ApiPaths.barcode:
       return 'barcode/';
     case ApiPaths.part_detail:
@@ -125,7 +112,14 @@
       return `order/so/${pk}/`;
     case ApiPaths.build_order_detail:
       return `build/${pk}/`;
->>>>>>> a68c1d28
+
+    // Frontend
+    case ApiPaths.frontend_user:
+      return `/${url_base}/user/${pk}`;
+    case ApiPaths.frontend_project:
+      return `/${url_base}/project/${pk}`;
+    case ApiPaths.frontend_po:
+      return `/${url_base}/order/purchase-order/${pk}`;
 
     default:
       return '';
