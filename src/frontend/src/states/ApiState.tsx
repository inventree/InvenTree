--- conflicted
+++ resolved
@@ -10,15 +10,10 @@
   fetchApiState: () => void;
 }
 
-<<<<<<< HEAD
-// TODO: Remove this, and use the UserContext instead
-export const useApiState = create<ApiStateProps>((set, get) => ({
-=======
 /**
  * Global user information state, using Zustand manager
  */
 export const useApiState = create<UserStateProps>((set, get) => ({
->>>>>>> bf7c1b43
   user: undefined,
   setUser: (newUser: UserProps) => set({ user: newUser }),
   fetchApiState: async () => {
@@ -27,9 +22,7 @@
       const user: UserProps = {
         name: `${response.data.first_name} ${response.data.last_name}`,
         email: response.data.email,
-        username: response.data.username,
-        is_staff: response.data.is_staff ?? false,
-        is_superuser: response.data.is_superuser ?? false
+        username: response.data.username
       };
       set({ user: user });
     });
@@ -62,12 +55,7 @@
   user_reset = 'api-user-reset',
   user_reset_set = 'api-user-reset-set',
 
-<<<<<<< HEAD
-  settings_user = 'api-settings-user',
-  settings_global = 'api-settings-global',
-=======
   notifications_list = 'api-notifications-list',
->>>>>>> bf7c1b43
 
   barcode = 'api-barcode',
 
@@ -114,17 +102,8 @@
       return '/auth/password/reset/';
     case ApiPaths.user_reset_set:
       return '/auth/password/reset/confirm/';
-<<<<<<< HEAD
-
-    case ApiPaths.settings_user:
-      return 'settings/user/';
-    case ApiPaths.settings_global:
-      return 'settings/global/';
-
-=======
     case ApiPaths.notifications_list:
       return 'notifications/';
->>>>>>> bf7c1b43
     case ApiPaths.barcode:
       return 'barcode/';
     case ApiPaths.build_order_list:
