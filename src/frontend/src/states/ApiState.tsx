--- conflicted
+++ resolved
@@ -30,12 +30,9 @@
   user_reset = 'api-user-reset',
   user_reset_set = 'api-user-reset-set',
 
-<<<<<<< HEAD
   settings_global_list = 'api-settings-global-list',
   settings_user_list = 'api-settings-user-list',
-=======
   notifications_list = 'api-notifications-list',
->>>>>>> bf7c1b43
 
   barcode = 'api-barcode',
 
@@ -82,15 +79,12 @@
       return '/auth/password/reset/';
     case ApiPaths.user_reset_set:
       return '/auth/password/reset/confirm/';
-<<<<<<< HEAD
     case ApiPaths.settings_global_list:
       return 'settings/global/';
     case ApiPaths.settings_user_list:
       return 'settings/user/';
-=======
     case ApiPaths.notifications_list:
       return 'notifications/';
->>>>>>> bf7c1b43
     case ApiPaths.barcode:
       return 'barcode/';
     case ApiPaths.build_order_list:
