/**
 * State management for remote (server side) settings
 */
import { create, createStore } from 'zustand';

import { api } from '../App';
<<<<<<< HEAD
import { ApiPaths, PathParams, apiUrl } from './ApiState';
=======
import { ApiPaths } from '../enums/ApiEndpoints';
import { isTrue } from '../functions/conversion';
import { PathParams, apiUrl } from './ApiState';
>>>>>>> 0f2675c1
import { Setting, SettingsLookup } from './states';

export interface SettingsStateProps {
  settings: Setting[];
  lookup: SettingsLookup;
  fetchSettings: () => void;
  endpoint: ApiPaths;
  pathParams?: PathParams;
<<<<<<< HEAD
=======
  getSetting: (key: string, default_value?: string) => string; // Return a raw setting value
  isSet: (key: string, default_value?: boolean) => boolean; // Check a "boolean" setting
>>>>>>> 0f2675c1
}

/**
 * State management for global (server side) settings
 */
export const useGlobalSettingsState = create<SettingsStateProps>(
  (set, get) => ({
    settings: [],
    lookup: {},
    endpoint: ApiPaths.settings_global_list,
    fetchSettings: async () => {
      await api
        .get(apiUrl(ApiPaths.settings_global_list))
        .then((response) => {
          set({
            settings: response.data,
            lookup: generate_lookup(response.data)
          });
        })
        .catch((error) => {
          console.error('Error fetching global settings:', error);
        });
    },
    getSetting: (key: string, default_value?: string) => {
      return get().lookup[key] ?? default_value ?? '';
    },
    isSet: (key: string, default_value?: boolean) => {
      let value = get().lookup[key] ?? default_value ?? 'false';
      return isTrue(value);
    }
  })
);

/**
 * State management for user (server side) settings
 */
export const useUserSettingsState = create<SettingsStateProps>((set, get) => ({
  settings: [],
  lookup: {},
  endpoint: ApiPaths.settings_user_list,
  fetchSettings: async () => {
    await api
      .get(apiUrl(ApiPaths.settings_user_list))
      .then((response) => {
        set({
          settings: response.data,
          lookup: generate_lookup(response.data)
        });
      })
      .catch((error) => {
        console.error('Error fetching user settings:', error);
      });
  },
  getSetting: (key: string, default_value?: string) => {
    return get().lookup[key] ?? default_value ?? '';
  },
  isSet: (key: string, default_value?: boolean) => {
    let value = get().lookup[key] ?? default_value ?? 'false';
    return isTrue(value);
  }
}));

/**
<<<<<<< HEAD
 * State management for machine settings
 */
interface CreateMachineSettingStateProps {
  machine: string;
  configType: 'M' | 'D';
}

export const createMachineSettingsState = ({
  machine,
  configType
}: CreateMachineSettingStateProps) => {
  const pathParams: PathParams = { machine, config_type: configType };
=======
 * State management for plugin settings
 */
interface CreatePluginSettingStateProps {
  plugin: string;
}

export const createPluginSettingsState = ({
  plugin
}: CreatePluginSettingStateProps) => {
  const pathParams: PathParams = { plugin };
>>>>>>> 0f2675c1

  return createStore<SettingsStateProps>()((set, get) => ({
    settings: [],
    lookup: {},
<<<<<<< HEAD
    endpoint: ApiPaths.machine_setting_detail,
    pathParams,
    fetchSettings: async () => {
      await api
        .get(apiUrl(ApiPaths.machine_setting_list, undefined, { machine }))
        .then((response) => {
          const settings = response.data.filter(
            (s: any) => s.config_type === configType
          );
=======
    endpoint: ApiPaths.plugin_setting_list,
    pathParams,
    fetchSettings: async () => {
      await api
        .get(apiUrl(ApiPaths.plugin_setting_list, undefined, { plugin }))
        .then((response) => {
          const settings = response.data;
>>>>>>> 0f2675c1
          set({
            settings,
            lookup: generate_lookup(settings)
          });
        })
        .catch((error) => {
          console.error(
<<<<<<< HEAD
            `Error fetching machine settings for machine ${machine} with type ${configType}:`,
            error
          );
        });
=======
            `Error fetching plugin settings for plugin ${plugin}:`,
            error
          );
        });
    },
    getSetting: (key: string, default_value?: string) => {
      return get().lookup[key] ?? default_value ?? '';
    },
    isSet: (key: string, default_value?: boolean) => {
      let value = get().lookup[key] ?? default_value ?? 'false';
      return isTrue(value);
>>>>>>> 0f2675c1
    }
  }));
};

/*
  return a lookup dictionary for the value of the provided Setting list
*/
function generate_lookup(data: Setting[]) {
  let lookup_dir: SettingsLookup = {};
  for (let setting of data) {
    lookup_dir[setting.key] = setting.value;
  }
  return lookup_dir;
}<|MERGE_RESOLUTION|>--- conflicted
+++ resolved
@@ -4,13 +4,9 @@
 import { create, createStore } from 'zustand';
 
 import { api } from '../App';
-<<<<<<< HEAD
-import { ApiPaths, PathParams, apiUrl } from './ApiState';
-=======
 import { ApiPaths } from '../enums/ApiEndpoints';
 import { isTrue } from '../functions/conversion';
 import { PathParams, apiUrl } from './ApiState';
->>>>>>> 0f2675c1
 import { Setting, SettingsLookup } from './states';
 
 export interface SettingsStateProps {
@@ -19,11 +15,8 @@
   fetchSettings: () => void;
   endpoint: ApiPaths;
   pathParams?: PathParams;
-<<<<<<< HEAD
-=======
   getSetting: (key: string, default_value?: string) => string; // Return a raw setting value
   isSet: (key: string, default_value?: boolean) => boolean; // Check a "boolean" setting
->>>>>>> 0f2675c1
 }
 
 /**
@@ -87,7 +80,50 @@
 }));
 
 /**
-<<<<<<< HEAD
+ * State management for plugin settings
+ */
+interface CreatePluginSettingStateProps {
+  plugin: string;
+}
+
+export const createPluginSettingsState = ({
+  plugin
+}: CreatePluginSettingStateProps) => {
+  const pathParams: PathParams = { plugin };
+
+  return createStore<SettingsStateProps>()((set, get) => ({
+    settings: [],
+    lookup: {},
+    endpoint: ApiPaths.plugin_setting_list,
+    pathParams,
+    fetchSettings: async () => {
+      await api
+        .get(apiUrl(ApiPaths.plugin_setting_list, undefined, { plugin }))
+        .then((response) => {
+          const settings = response.data;
+          set({
+            settings,
+            lookup: generate_lookup(settings)
+          });
+        })
+        .catch((error) => {
+          console.error(
+            `Error fetching plugin settings for plugin ${plugin}:`,
+            error
+          );
+        });
+    },
+    getSetting: (key: string, default_value?: string) => {
+      return get().lookup[key] ?? default_value ?? '';
+    },
+    isSet: (key: string, default_value?: boolean) => {
+      let value = get().lookup[key] ?? default_value ?? 'false';
+      return isTrue(value);
+    }
+  }));
+};
+
+/**
  * State management for machine settings
  */
 interface CreateMachineSettingStateProps {
@@ -100,23 +136,10 @@
   configType
 }: CreateMachineSettingStateProps) => {
   const pathParams: PathParams = { machine, config_type: configType };
-=======
- * State management for plugin settings
- */
-interface CreatePluginSettingStateProps {
-  plugin: string;
-}
-
-export const createPluginSettingsState = ({
-  plugin
-}: CreatePluginSettingStateProps) => {
-  const pathParams: PathParams = { plugin };
->>>>>>> 0f2675c1
 
   return createStore<SettingsStateProps>()((set, get) => ({
     settings: [],
     lookup: {},
-<<<<<<< HEAD
     endpoint: ApiPaths.machine_setting_detail,
     pathParams,
     fetchSettings: async () => {
@@ -126,15 +149,6 @@
           const settings = response.data.filter(
             (s: any) => s.config_type === configType
           );
-=======
-    endpoint: ApiPaths.plugin_setting_list,
-    pathParams,
-    fetchSettings: async () => {
-      await api
-        .get(apiUrl(ApiPaths.plugin_setting_list, undefined, { plugin }))
-        .then((response) => {
-          const settings = response.data;
->>>>>>> 0f2675c1
           set({
             settings,
             lookup: generate_lookup(settings)
@@ -142,24 +156,10 @@
         })
         .catch((error) => {
           console.error(
-<<<<<<< HEAD
             `Error fetching machine settings for machine ${machine} with type ${configType}:`,
             error
           );
         });
-=======
-            `Error fetching plugin settings for plugin ${plugin}:`,
-            error
-          );
-        });
-    },
-    getSetting: (key: string, default_value?: string) => {
-      return get().lookup[key] ?? default_value ?? '';
-    },
-    isSet: (key: string, default_value?: boolean) => {
-      let value = get().lookup[key] ?? default_value ?? 'false';
-      return isTrue(value);
->>>>>>> 0f2675c1
     }
   }));
 };
