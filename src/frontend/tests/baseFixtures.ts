--- conflicted
+++ resolved
@@ -59,10 +59,6 @@
       if (
         msg.type() === 'error' &&
         !msg.text().startsWith('ERR: ') &&
-<<<<<<< HEAD
-        url != 'http://localhost:8000/api/user/me/' &&
-        url != 'http://localhost:8000/api/user/token/' &&
-=======
         msg.text().indexOf('downloadable font: download failed') < 0 &&
         msg
           .text()
@@ -78,7 +74,6 @@
         url != 'http://localhost:8000/api/auth/v1/auth/login' &&
         url != 'http://localhost:8000/api/auth/v1/auth/session' &&
         url != 'http://localhost:8000/api/auth/v1/account/password/change' &&
->>>>>>> 06961c6a
         url != 'http://localhost:8000/api/barcode/' &&
         url != 'https://docs.inventree.org/en/versions.json' &&
         url != 'http://localhost:5173/favicon.ico' &&
