import { expect, test } from './baseFixtures.js';
import { apiUrl } from './defaults.js';
import { getRowFromCell, loadTab, navigate } from './helpers.js';
import { doCachedLogin } from './login.js';
import { setSettingState } from './settings.js';

/**
 * Adjust language and color settings
 *
 * TODO: Reimplement this - without logging out a cached user
 */
// test('Settings - Language / Color', async ({ browser }) => {
//   const page = await doCachedLogin(browser);

//   await page.getByRole('button', { name: 'Ally Access' }).click();
//   await page.getByRole('menuitem', { name: 'Logout' }).click();
//   await page.getByRole('button', { name: 'Send me an email' }).click();
//   await page.getByLabel('Language toggle').click();
//   await page.getByLabel('Select language').first().click();
//   await page.getByRole('option', { name: 'German' }).click();
//   await page.waitForTimeout(200);

//   await page.getByRole('button', { name: 'Benutzername und Passwort' }).click();
//   await page.getByPlaceholder('Ihr Benutzername').click();
//   await page.getByPlaceholder('Ihr Benutzername').fill('admin');
//   await page.getByPlaceholder('Ihr Benutzername').press('Tab');
//   await page.getByPlaceholder('Dein Passwort').fill('inventree');
//   await page.getByRole('button', { name: 'Anmelden' }).click();
//   await page.waitForTimeout(200);

//   await page.getByRole('tab', { name: 'Dashboard' }).click();
//   await page.waitForURL('**/web/home');
// });

test('Settings - User theme', async ({ browser }) => {
  const page = await doCachedLogin(browser, {
    username: 'allaccess',
    password: 'nolimits'
  });

<<<<<<< HEAD
  await page.getByRole('button', { name: 'Ally Access' }).click();
  await page.getByRole('menuitem', { name: 'Logout' }).click();
  await page.getByRole('button', { name: 'Send me an email' }).click();
  await page.getByLabel('Open language options').getByRole('button').click();
  await page.getByLabel('Select language').first().click();
  await page.getByRole('option', { name: 'German' }).click();
  await page.waitForTimeout(200);

  await page.getByRole('button', { name: 'Benutzername und Passwort' }).click();
  await page.getByPlaceholder('Ihr Benutzername').click();
  await page.getByPlaceholder('Ihr Benutzername').fill('admin');
  await page.getByPlaceholder('Ihr Benutzername').press('Tab');
  await page.getByPlaceholder('Dein Passwort').fill('inventree');
  await page.getByRole('button', { name: 'Anmelden' }).click();
  await page.waitForTimeout(200);

  // Note: changes to the dashboard have invalidated these tests (for now)
  // await page
  //   .locator('span')
  //   .filter({ hasText: 'AnzeigeneinstellungenFarbmodusSprache' })
  //   .getByRole('button')
  //   .click();
  // await page
  //   .locator('span')
  //   .filter({ hasText: 'AnzeigeneinstellungenFarbmodusSprache' })
  //   .getByRole('button')
  //   .click();

  await page.getByRole('tab', { name: 'Dashboard' }).click();
  await page.waitForURL('**/web/home');
});
=======
  await page.waitForLoadState('networkidle');
>>>>>>> b48ceb00

  await page.getByRole('button', { name: 'Ally Access' }).click();
  await page.getByRole('menuitem', { name: 'Account settings' }).click();

  // loader
  await page.getByRole('textbox', { name: 'Loader Type Selector' }).click();
  await page.getByRole('option', { name: 'Oval' }).click();
  await page.getByRole('textbox', { name: 'Loader Type Selector' }).click();
  await page.getByRole('option', { name: 'Bars' }).click();

  // dark / light mode
  await page
    .getByRole('row', { name: 'Color Mode' })
    .getByRole('button')
    .click();
  await page
    .getByRole('row', { name: 'Color Mode' })
    .getByRole('button')
    .click();

  // colors
  await testColorPicker(page, 'Color Picker White');
  await testColorPicker(page, 'Color Picker Black');

  await page.waitForTimeout(500);

  await page.getByLabel('Reset Black Color').click();
  await page.getByLabel('Reset White Color').click();

  // radius
  await page
    .locator('div')
    .filter({ hasText: /^xssmmdlgxl$/ })
    .nth(2)
    .click();

  // primary
  await page.getByLabel('#fab005').click();
  await page.getByLabel('#228be6').click();
});

test('Settings - Admin', async ({ browser }) => {
  // Note here we login with admin access
  const page = await doCachedLogin(browser, {
    username: 'admin',
    password: 'inventree'
  });

  // User settings
  await page.getByRole('button', { name: 'admin' }).click();
  await page.getByRole('menuitem', { name: 'Account settings' }).click();
  await loadTab(page, 'Security');

  await loadTab(page, 'Display Options');
  await page.getByText('Date Format').waitFor();
  await loadTab(page, 'Search');
  await page.getByText('Regex Search').waitFor();
  await loadTab(page, 'Notifications');
  await loadTab(page, 'Reporting');
  await page.getByText('Inline report display').waitFor();

  // System Settings
  await page.locator('label').filter({ hasText: 'System Settings' }).click();
  await page.getByText('Base URL', { exact: true }).waitFor();
  await loadTab(page, 'Authentication');
  await loadTab(page, 'Barcodes');
  await loadTab(page, 'Notifications');
  await loadTab(page, 'Pricing');
  await loadTab(page, 'Labels');
  await loadTab(page, 'Reporting');

  await loadTab(page, 'Build Orders');
  await loadTab(page, 'Purchase Orders');
  await loadTab(page, 'Sales Orders');
  await loadTab(page, 'Return Orders');

  // Admin Center
  await page.getByRole('button', { name: 'admin' }).click();
  await page.getByRole('menuitem', { name: 'Admin Center' }).click();
  await loadTab(page, 'Background Tasks');
  await loadTab(page, 'Error Reports');
  await loadTab(page, 'Currencies');
  await loadTab(page, 'Project Codes');
  await loadTab(page, 'Custom Units');
  await loadTab(page, 'Part Parameters');
  await loadTab(page, 'Category Parameters');
  await loadTab(page, 'Label Templates');
  await loadTab(page, 'Report Templates');
  await loadTab(page, 'Plugins');

  // Adjust some "location type" items
  await loadTab(page, 'Location Types');

  // Edit first item ('Room')
  const roomCell = await page.getByRole('cell', { name: 'Room', exact: true });
  const roomRow = await getRowFromCell(roomCell);

  await roomRow.getByLabel(/row-action-menu-/i).click();

  await page.getByRole('menuitem', { name: 'Edit' }).click();
  await expect(page.getByLabel('text-field-name')).toHaveValue('Room');

  // Toggle the "description" field
  const oldDescription = await page
    .getByLabel('text-field-description')
    .inputValue();

  const newDescription = `${oldDescription} (edited)`;

  await page.getByLabel('text-field-description').fill(newDescription);
  await page.waitForTimeout(500);
  await page.getByRole('button', { name: 'Submit' }).click();

  // Edit second item - 'Box (Large)'
  const boxCell = await page.getByRole('cell', {
    name: 'Box (Large)',
    exact: true
  });
  const boxRow = await getRowFromCell(boxCell);

  await boxRow.getByLabel(/row-action-menu-/i).click();

  await page.getByRole('menuitem', { name: 'Edit' }).click();
  await expect(page.getByLabel('text-field-name')).toHaveValue('Box (Large)');
  await expect(page.getByLabel('text-field-description')).toHaveValue(
    'Large cardboard box'
  );
  await page.getByRole('button', { name: 'Cancel' }).click();

  // Edit first item again (revert values)
  await roomRow.getByLabel(/row-action-menu-/i).click();
  await page.getByRole('menuitem', { name: 'Edit' }).click();
  await page.getByLabel('text-field-name').fill('Room');
  await page.waitForTimeout(500);
  await page
    .getByLabel('text-field-description')
    .fill(newDescription.replaceAll(' (edited)', ''));
  await page.waitForTimeout(500);
  await page.getByRole('button', { name: 'Submit' }).click();
});

test('Settings - Admin - Barcode History', async ({ browser, request }) => {
  // Login with admin credentials
  const page = await doCachedLogin(browser, {
    username: 'admin',
    password: 'inventree'
  });

  // Ensure that the "save scans" setting is enabled
  await setSettingState({
    request: request,
    setting: 'BARCODE_STORE_RESULTS',
    value: true
  });

  // Scan some barcodes (via API calls)
  const barcodes = ['ABC1234', 'XYZ5678', 'QRS9012'];

  barcodes.forEach(async (barcode) => {
    await request.post(`${apiUrl}/barcode/`, {
      data: {
        barcode: barcode
      },
      headers: {
        Authorization: `Basic ${btoa('admin:inventree')}`
      }
    });
  });

  await page.getByRole('button', { name: 'admin' }).click();
  await page.getByRole('menuitem', { name: 'Admin Center' }).click();
  await loadTab(page, 'Barcode Scans');

  await page.waitForTimeout(500);

  // Barcode history is displayed in table
  barcodes.forEach(async (barcode) => {
    await page.getByText(barcode).first().waitFor();
  });
});

test('Settings - Admin - Unauthorized', async ({ browser }) => {
  // Try to access "admin" page with a non-staff user
  const page = await doCachedLogin(browser, {
    username: 'allaccess',
    password: 'nolimits',
    url: 'settings/admin/'
  });

  await page.waitForURL('**/settings/admin/**');

  // Should get a permission denied message
  await page.getByText('Permission Denied').waitFor();
  await page
    .getByRole('button', { name: 'Return to the index page' })
    .waitFor();

  // Try to access user settings page (should be accessible)
  await navigate(page, 'settings/user/');
  await page.waitForURL('**/settings/user/**');

  await loadTab(page, 'Display Options');
  await loadTab(page, 'Account');

  // Try to access global settings page
  await navigate(page, 'settings/system/');
  await page.waitForURL('**/settings/system/**');

  await page.getByText('Permission Denied').waitFor();
  await page
    .getByRole('button', { name: 'Return to the index page' })
    .waitFor();
});

// Test for user auth configuration
test('Settings - Auth - Email', async ({ browser }) => {
  const page = await doCachedLogin(browser, {
    username: 'allaccess',
    password: 'nolimits',
    url: 'settings/user/'
  });

  await loadTab(page, 'Security');

  await page.getByText('Currently no email addresses are registered').waitFor();
  await page.getByLabel('email-address-input').fill('test-email@domain.org');
  await page.getByLabel('email-address-submit').click();

  await page.getByText('Unverified', { exact: true }).waitFor();
  await page.getByLabel('test-email@domain.').click();
  await page.getByRole('button', { name: 'Make Primary' }).click();
  await page.getByText('Primary', { exact: true }).waitFor();
  await page.getByRole('button', { name: 'Remove' }).click();

  await page.getByText('Currently no email addresses are registered').waitFor();
});

async function testColorPicker(page, ref: string) {
  const element = page.getByLabel(ref);
  await element.click();
  const box = (await element.boundingBox())!;
  await page.mouse.click(box.x + box.width / 2, box.y + box.height + 25);
  await page.getByText('Color Mode').click();
}<|MERGE_RESOLUTION|>--- conflicted
+++ resolved
@@ -38,41 +38,7 @@
     password: 'nolimits'
   });
 
-<<<<<<< HEAD
-  await page.getByRole('button', { name: 'Ally Access' }).click();
-  await page.getByRole('menuitem', { name: 'Logout' }).click();
-  await page.getByRole('button', { name: 'Send me an email' }).click();
-  await page.getByLabel('Open language options').getByRole('button').click();
-  await page.getByLabel('Select language').first().click();
-  await page.getByRole('option', { name: 'German' }).click();
-  await page.waitForTimeout(200);
-
-  await page.getByRole('button', { name: 'Benutzername und Passwort' }).click();
-  await page.getByPlaceholder('Ihr Benutzername').click();
-  await page.getByPlaceholder('Ihr Benutzername').fill('admin');
-  await page.getByPlaceholder('Ihr Benutzername').press('Tab');
-  await page.getByPlaceholder('Dein Passwort').fill('inventree');
-  await page.getByRole('button', { name: 'Anmelden' }).click();
-  await page.waitForTimeout(200);
-
-  // Note: changes to the dashboard have invalidated these tests (for now)
-  // await page
-  //   .locator('span')
-  //   .filter({ hasText: 'AnzeigeneinstellungenFarbmodusSprache' })
-  //   .getByRole('button')
-  //   .click();
-  // await page
-  //   .locator('span')
-  //   .filter({ hasText: 'AnzeigeneinstellungenFarbmodusSprache' })
-  //   .getByRole('button')
-  //   .click();
-
-  await page.getByRole('tab', { name: 'Dashboard' }).click();
-  await page.waitForURL('**/web/home');
-});
-=======
   await page.waitForLoadState('networkidle');
->>>>>>> b48ceb00
 
   await page.getByRole('button', { name: 'Ally Access' }).click();
   await page.getByRole('menuitem', { name: 'Account settings' }).click();
