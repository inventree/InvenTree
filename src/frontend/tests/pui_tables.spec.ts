--- conflicted
+++ resolved
@@ -50,43 +50,25 @@
 
   // Expected pagination size is 25
   // Note: Due to other tests, there may be more than 25 items in the list
-<<<<<<< HEAD
-  await page.getByText(/1 - 25 \/ 2[6-9]/).waitFor();
-  await page.getByRole('button', { name: 'Next page' }).click();
-  await page.getByText(/26 - 2[6-9] \/ 2[6-9]/).waitFor();
-=======
   await page.getByText(/1 - 25 \/ \d+/).waitFor();
   await page.getByRole('button', { name: 'Next page' }).click();
   await page.getByText(/26 - \d+ \/ \d+/).waitFor();
->>>>>>> c567d60b
 
   // Set page size to 10
   await page.getByRole('button', { name: '25' }).click();
   await page.getByRole('menuitem', { name: '10', exact: true }).click();
 
-<<<<<<< HEAD
-  await page.getByText(/1 - 10 \/ 2[6-9]/).waitFor();
-  await page.getByRole('button', { name: '3' }).click();
-  await page.getByText(/21 - 2[6-9] \/ 2[6-9]/).waitFor();
-  await page.getByRole('button', { name: 'Previous page' }).click();
-  await page.getByText(/11 - 20 \/ 2[6-9]/).waitFor();
-=======
   await page.getByText(/1 - 10 \/ \d+/).waitFor();
   await page.getByRole('button', { name: '3' }).click();
   await page.getByText(/21 - \d+ \/ \d+/).waitFor();
   await page.getByRole('button', { name: 'Previous page' }).click();
   await page.getByText(/11 - 20 \/ \d+/).waitFor();
->>>>>>> c567d60b
 
   // Set page size back to 25
   await page.getByRole('button', { name: '10' }).click();
   await page.getByRole('menuitem', { name: '25', exact: true }).click();
 
-<<<<<<< HEAD
-  await page.getByText(/1 - 25 \/ 2[6-9]/).waitFor();
-=======
   await page.getByText(/1 - 25 \/ \d+/).waitFor();
->>>>>>> c567d60b
 });
 
 test('Tables - Columns', async ({ browser }) => {
