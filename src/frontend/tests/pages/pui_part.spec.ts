--- conflicted
+++ resolved
@@ -10,15 +10,8 @@
 /**
  * CHeck each panel tab for the "Parts" page
  */
-<<<<<<< HEAD
-test('Parts - Tabs', async ({ page }) => {
-  test.setTimeout(120_000);
-
-  await doQuickLogin(page);
-=======
 test('Parts - Tabs', async ({ browser }) => {
   const page = await doCachedLogin(browser);
->>>>>>> b48ceb00
 
   await page.getByRole('tab', { name: 'Parts' }).click();
   await page.waitForURL('**/part/category/index/**');
