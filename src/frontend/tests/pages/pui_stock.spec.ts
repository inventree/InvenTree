import { test } from '../baseFixtures.js';
import { baseUrl } from '../defaults.js';
import {
  clearTableFilters,
  clickButtonIfVisible,
  openFilterDrawer,
  setTableChoiceFilter
} from '../helpers.js';
import { doQuickLogin } from '../login.js';

test('Stock - Basic Tests', async ({ page }) => {
  await doQuickLogin(page);

  await page.goto(`${baseUrl}/stock/location/index/`);
  await page.waitForURL('**/platform/stock/location/**');

  await page.getByRole('tab', { name: 'Location Details' }).click();
  await page.waitForURL('**/platform/stock/location/index/details');

  await page.getByRole('tab', { name: 'Stock Items' }).click();
  await page.getByText('1551ABK').first().click();

  await page.getByRole('tab', { name: 'Stock', exact: true }).click();
  await page.waitForURL('**/platform/stock/**');
  await page.getByRole('tab', { name: 'Stock Locations' }).click();
  await page.getByRole('cell', { name: 'Electronics Lab' }).first().click();
  await page.getByRole('tab', { name: 'Default Parts' }).click();
  await page.getByRole('tab', { name: 'Stock Locations' }).click();
  await page.getByRole('tab', { name: 'Stock Items' }).click();
  await page.getByRole('tab', { name: 'Location Details' }).click();

  await page.goto(`${baseUrl}/stock/item/1194/details`);
  await page.getByText('D.123 | Doohickey').waitFor();
  await page.getByText('Batch Code: BX-123-2024-2-7').waitFor();
  await page.getByRole('tab', { name: 'Stock Tracking' }).click();
  await page.getByRole('tab', { name: 'Test Data' }).click();
  await page.getByText('395c6d5586e5fb656901d047be27e1f7').waitFor();
  await page.getByRole('tab', { name: 'Installed Items' }).click();
});

test('Stock - Location Tree', async ({ page }) => {
  await doQuickLogin(page);

  await page.goto(`${baseUrl}/stock/location/index/`);
  await page.waitForURL('**/platform/stock/location/**');
  await page.getByRole('tab', { name: 'Location Details' }).click();

  await page.getByLabel('nav-breadcrumb-action').click();
  await page.getByLabel('nav-tree-toggle-1}').click();
  await page.getByLabel('nav-tree-item-2').click();

  await page.getByLabel('breadcrumb-2-storage-room-a').waitFor();
  await page.getByLabel('breadcrumb-1-factory').click();

  await page.getByRole('cell', { name: 'Factory' }).first().waitFor();
});

test('Stock - Filters', async ({ page }) => {
  await doQuickLogin(page, 'steven', 'wizardstaff');

  await page.goto(`${baseUrl}/stock/location/index/`);
  await page.getByRole('tab', { name: 'Stock Items' }).click();

  await openFilterDrawer(page);
  await clickButtonIfVisible(page, 'Clear Filters');

  // Filter by updated date
  await page.getByRole('button', { name: 'Add Filter' }).click();
  await page.getByPlaceholder('Select filter').fill('updated');
  await page.getByText('Updated After').click();
  await page.getByPlaceholder('Select date value').fill('2010-01-01');
  await page.getByText('Show items updated after this date').waitFor();

  // Filter by batch code
  await page.getByRole('button', { name: 'Add Filter' }).click();
  await page.getByPlaceholder('Select filter').fill('batch');
  await page
    .getByRole('option', { name: 'Batch Code', exact: true })
    .locator('span')
    .click();
  await page.getByPlaceholder('Enter filter value').fill('TABLE-B02');
  await page.getByLabel('apply-text-filter').click();

  // Close dialog
  await page.keyboard.press('Escape');

  // Ensure correct result is displayed
  await page
    .getByRole('cell', { name: 'A round table - with blue paint' })
    .waitFor();

  // Filter by custom status code
  await clearTableFilters(page);
  await setTableChoiceFilter(page, 'Status', 'Incoming goods inspection');
  await page.getByText('1 - 8 / 8').waitFor();
  await page.getByRole('cell', { name: '1551AGY' }).first().waitFor();
  await page.getByRole('cell', { name: 'widget.blue' }).first().waitFor();
  await page.getByRole('cell', { name: '002.01-PCBA' }).first().waitFor();

  await clearTableFilters(page);
});

test('Stock - Serial Numbers', async ({ page }) => {
  await doQuickLogin(page);

  // Use the "global search" functionality to find a part we are interested in
  // This is to exercise the search functionality and ensure it is working as expected
  await page.getByLabel('open-search').click();

  await page.getByLabel('global-search-input').clear();

  await page.waitForTimeout(250);
  await page.getByLabel('global-search-input').fill('widget green');
  await page.waitForTimeout(250);

  // Remove the "stock item" results group
  await page.getByLabel('remove-search-group-stockitem').click();

  await page
    .getByText(/widget\.green/)
    .first()
    .click();

  await page
    .getByLabel('panel-tabs-part')
    .getByRole('tab', { name: 'Stock', exact: true })
    .click();
  await page.getByLabel('action-button-add-stock-item').click();

  // Initially fill with invalid serial/quantity combinations
  await page.getByLabel('text-field-serial_numbers').fill('200-250');
  await page.getByLabel('number-field-quantity').fill('10');

  // Add delay to account to field debounce
  await page.waitForTimeout(250);

  await page.getByRole('button', { name: 'Submit' }).click();

  // Expected error messages
  await page.getByText('Errors exist for one or more form fields').waitFor();
  await page
    .getByText(/exceeds allowed quantity/)
    .first()
    .waitFor();

  // Now, with correct quantity
  await page.getByLabel('number-field-quantity').fill('51');
  await page.waitForTimeout(250);
  await page.getByRole('button', { name: 'Submit' }).click();
  await page.waitForTimeout(250);

  await page
    .getByText(
      /The following serial numbers already exist or are invalid : 200,201,202,203,204/
    )
    .first()
    .waitFor();

  // Expected error messages
  await page.getByText('Errors exist for one or more form fields').waitFor();

  // Close the form
  await page.getByRole('button', { name: 'Cancel' }).click();
});

/**
 * Test various 'actions' on the stock detail page
 */
test('Stock - Stock Actions', async ({ page }) => {
  await doQuickLogin(page);

  await page.goto(`${baseUrl}/stock/item/1225/details`);

  // Helper function to launch a stock action
  const launchStockAction = async (action: string) => {
    await page.getByLabel('action-menu-stock-operations').click();
    await page.getByLabel(`action-menu-stock-operations-${action}`).click();
  };

  const setStockStatus = async (status: string) => {
    await page.getByLabel('action-button-change-status').click();
    await page.getByLabel('choice-field-status').click();
    await page.getByRole('option', { name: status }).click();
  };

  // Check for required values
  await page.getByText('Status', { exact: true }).waitFor();
  await page.getByText('Custom Status', { exact: true }).waitFor();
  await page.getByText('Attention needed').waitFor();
  await page
    .getByLabel('Stock Details')
    .getByText('Incoming goods inspection')
    .waitFor();
  await page.getByText('123').first().waitFor();

  // Add stock, and change status
  await launchStockAction('add');
  await page.getByLabel('number-field-quantity').fill('12');
  await setStockStatus('Lost');
  await page.getByRole('button', { name: 'Submit' }).click();

  await page.getByText('Lost').first().waitFor();
  await page.getByText('Unavailable').first().waitFor();
  await page.getByText('135').first().waitFor();

  // Remove stock, and change status
  await launchStockAction('remove');
  await page.getByLabel('number-field-quantity').fill('99');
  await setStockStatus('Damaged');
  await page.getByRole('button', { name: 'Submit' }).click();

  await page.getByText('36').first().waitFor();
  await page.getByText('Damaged').first().waitFor();

<<<<<<< HEAD
  // Count stock and change status (reverting to original value)
  await launchStockAction('count');
  await page.getByLabel('number-field-quantity').fill('123');
  await setStockStatus('Incoming goods inspection');
  await page.getByRole('button', { name: 'Submit' }).click();

  await page.getByText('123').first().waitFor();
  await page.getByText('Custom Status').first().waitFor();
  await page.getByText('Incoming goods inspection').first().waitFor();
=======
  // Find an item which has been sent to a customer
  await page.goto(`${baseUrl}/stock/item/1014/details`);
  await page.getByText('Batch Code: 2022-11-12').waitFor();
  await page.getByText('Unavailable').waitFor();
  await page.getByLabel('action-menu-stock-operations').click();
  await page.getByLabel('action-menu-stock-operations-return').click();
>>>>>>> c582ca0a
});

test('Stock - Tracking', async ({ page }) => {
  await doQuickLogin(page);

  // Navigate to the "stock item" page
  await page.goto(`${baseUrl}/stock/item/176/details/`);
  await page.getByRole('link', { name: 'Widget Assembly # 2' }).waitFor();

  // Navigate to the "stock tracking" tab
  await page.getByRole('tab', { name: 'Stock Tracking' }).click();
  await page.getByText('- - Factory/Office Block/Room').first().waitFor();
  await page.getByRole('link', { name: 'Widget Assembly' }).waitFor();
  await page.getByRole('cell', { name: 'Installed into assembly' }).waitFor();
});<|MERGE_RESOLUTION|>--- conflicted
+++ resolved
@@ -212,7 +212,6 @@
   await page.getByText('36').first().waitFor();
   await page.getByText('Damaged').first().waitFor();
 
-<<<<<<< HEAD
   // Count stock and change status (reverting to original value)
   await launchStockAction('count');
   await page.getByLabel('number-field-quantity').fill('123');
@@ -222,14 +221,13 @@
   await page.getByText('123').first().waitFor();
   await page.getByText('Custom Status').first().waitFor();
   await page.getByText('Incoming goods inspection').first().waitFor();
-=======
+
   // Find an item which has been sent to a customer
   await page.goto(`${baseUrl}/stock/item/1014/details`);
   await page.getByText('Batch Code: 2022-11-12').waitFor();
   await page.getByText('Unavailable').waitFor();
   await page.getByLabel('action-menu-stock-operations').click();
   await page.getByLabel('action-menu-stock-operations-return').click();
->>>>>>> c582ca0a
 });
 
 test('Stock - Tracking', async ({ page }) => {
