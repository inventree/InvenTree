import { expect, test } from './baseFixtures.js';
import { baseUrl, logoutUrl, user } from './defaults.js';
import { doLogin, doQuickLogin } from './login.js';

test('Login - Basic Test', async ({ page }) => {
  await doLogin(page);

  // Check that the username is provided
  await page.getByText(user.username);

  await expect(page).toHaveTitle(/^InvenTree/);

  // Go to the dashboard
  await page.goto(baseUrl);
  await page.waitForURL('**/platform');

  await page.getByText('InvenTree Demo Server -').waitFor();

  // Check that the username is provided
  await page.getByText(user.username);

  await expect(page).toHaveTitle(/^InvenTree/);

  // Go to the dashboard
  await page.goto(baseUrl);
  await page.waitForURL('**/platform');

  // Logout (via menu)
  await page.getByRole('button', { name: 'Ally Access' }).click();
  await page.getByRole('menuitem', { name: 'Logout' }).click();

  await page.waitForURL('**/platform/login');
  await page.getByLabel('username');
});

test('Login - Quick Test', async ({ page }) => {
  await doQuickLogin(page);

  // Check that the username is provided
  await page.getByText(user.username);

  await expect(page).toHaveTitle(/^InvenTree/);

  // Go to the dashboard
  await page.goto(baseUrl);
  await page.waitForURL('**/platform');

  await page.getByText('InvenTree Demo Server - ').waitFor();

  // Logout (via URL)
  await page.goto(`${baseUrl}/logout/`);
  await page.waitForURL('**/platform/login');
  await page.getByLabel('username');
});

/**
 * Test various types of login failure
 */
test('Login - Failures', async ({ page }) => {
  const loginWithError = async () => {
    await page.getByRole('button', { name: 'Log In' }).click();
    await page.getByText('Login failed').waitFor();
    await page.getByText('Check your input and try again').waitFor();
    await page.locator('#login').getByRole('button').click();
  };

  // Navigate to the 'login' page
  await page.goto(logoutUrl);
  await expect(page).toHaveTitle(/^InvenTree.*$/);
  await page.waitForURL('**/platform/login');

  // Attempt login with invalid credentials
  await page.getByLabel('login-username').fill('invalid user');
  await page.getByLabel('login-password').fill('invalid password');

  await loginWithError();

  // Attempt login with valid (but disabled) user
  await page.getByLabel('login-username').fill('ian');
  await page.getByLabel('login-password').fill('inactive');

  await loginWithError();

  // Attempt login with no username
  await page.getByLabel('login-username').fill('');
  await page.getByLabel('login-password').fill('hunter2');

  await loginWithError();

  // Attempt login with no password
  await page.getByLabel('login-username').fill('ian');
  await page.getByLabel('login-password').fill('');

  await loginWithError();
<<<<<<< HEAD
=======

  await page.waitForTimeout(2500);
});

test('Login - Change Password', async ({ page }) => {
  await doQuickLogin(page, 'noaccess', 'youshallnotpass');

  // Navigate to the 'change password' page
  await page.goto(`${baseUrl}/settings/user/account`);
  await page.getByLabel('action-menu-user-actions').click();
  await page.getByLabel('action-menu-user-actions-change-password').click();

  // First attempt with some errors
  await page.getByLabel('input-password-1').fill('12345');
  await page.getByLabel('input-password-2').fill('54321');
  await page.getByRole('button', { name: 'Confirm' }).click();
  await page.getByText('The two password fields didn’t match').waitFor();

  await page.getByLabel('input-password-2').fill('12345');
  await page.getByRole('button', { name: 'Confirm' }).click();

  await page.getByText('This password is too short').waitFor();
  await page.getByText('This password is entirely numeric').waitFor();

  await page.getByLabel('input-password-1').fill('youshallnotpass');
  await page.getByLabel('input-password-2').fill('youshallnotpass');
  await page.getByRole('button', { name: 'Confirm' }).click();

  await page.getByText('Password Changed').waitFor();
  await page.getByText('The password was set successfully').waitFor();

  // Should have redirected to the index page
  await page.waitForURL('**/platform/home**');
  await page.getByText('InvenTree Demo Server - Norman Nothington');

  await page.waitForTimeout(1000);
>>>>>>> 189f2303
});<|MERGE_RESOLUTION|>--- conflicted
+++ resolved
@@ -92,10 +92,6 @@
   await page.getByLabel('login-password').fill('');
 
   await loginWithError();
-<<<<<<< HEAD
-=======
-
-  await page.waitForTimeout(2500);
 });
 
 test('Login - Change Password', async ({ page }) => {
@@ -130,5 +126,4 @@
   await page.getByText('InvenTree Demo Server - Norman Nothington');
 
   await page.waitForTimeout(1000);
->>>>>>> 189f2303
 });