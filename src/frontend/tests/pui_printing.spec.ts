--- conflicted
+++ resolved
@@ -55,12 +55,9 @@
 test('Report Printing', async ({ page }) => {
   await doQuickLogin(page);
 
-<<<<<<< HEAD
-=======
   await navigate(page, 'stock/location/index/');
   await page.waitForURL('**/platform/stock/location/**');
 
->>>>>>> 821b311d
   // Navigate to a specific PurchaseOrder
   await page.getByRole('tab', { name: 'Purchasing' }).click();
   await page.getByRole('tab', { name: 'Purchase Orders' }).click();
