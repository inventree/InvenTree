import { test } from './baseFixtures.js';
import { doQuickLogin } from './login.js';

test('Modals - Admin', async ({ page }) => {
  await doQuickLogin(page, 'admin', 'inventree');

  // use server info
  await page.getByLabel('open-spotlight').click();
  await page
    .getByRole('button', {
      name: 'Server Information About this InvenTree instance'
    })
    .click();
  await page.getByRole('cell', { name: 'Instance Name' }).waitFor();
  await page.getByRole('button', { name: 'Close' }).click();

  await page.waitForURL('**/platform/home');

  // use license info
  await page.getByLabel('open-spotlight').click();
  await page
    .getByRole('button', {
      name: 'License Information Licenses for dependencies of the service'
    })
    .click();
  await page.getByText('License Information').first().waitFor();
  await page.getByRole('tab', { name: 'backend Packages' }).click();
  await page.getByRole('button', { name: 'Babel BSD License' }).click();
  await page
    .getByText('by the Babel Team, see AUTHORS for more information')
    .waitFor();

  await page.getByRole('tab', { name: 'frontend Packages' }).click();
  await page.getByRole('button', { name: '@sentry/core MIT' }).click();
  await page
<<<<<<< HEAD
    .getByLabel('@sentry/utilsMIT')
    .getByText('Copyright (c) 2019 Sentry (')
=======
    .getByLabel('@sentry/coreMIT')
    .getByText('Copyright (c) 2019')
>>>>>>> 06961c6a
    .waitFor();

  await page
    .getByLabel('License Information')
    .getByRole('button')
    .first()
    .click();

  // use about
  await page.getByLabel('open-spotlight').click();
  await page
    .getByRole('button', { name: 'About InvenTree About the InvenTree org' })
    .click();
  await page.getByRole('cell', { name: 'InvenTree Version' }).click();
<<<<<<< HEAD

  await page.goto('./platform/');

  // qr code modal
  await page.getByRole('button', { name: 'Open QR code scanner' }).click();
  await page.getByRole('banner').getByRole('button').click();
  await page.getByRole('button', { name: 'Open QR code scanner' }).click();
  await page.getByRole('button', { name: 'Close modal' }).click();
  await page.getByRole('button', { name: 'Open QR code scanner' }).click();
  await page.waitForTimeout(500);
  await page.getByRole('banner').getByRole('button').click();
=======
>>>>>>> 06961c6a
});<|MERGE_RESOLUTION|>--- conflicted
+++ resolved
@@ -33,13 +33,8 @@
   await page.getByRole('tab', { name: 'frontend Packages' }).click();
   await page.getByRole('button', { name: '@sentry/core MIT' }).click();
   await page
-<<<<<<< HEAD
-    .getByLabel('@sentry/utilsMIT')
-    .getByText('Copyright (c) 2019 Sentry (')
-=======
     .getByLabel('@sentry/coreMIT')
     .getByText('Copyright (c) 2019')
->>>>>>> 06961c6a
     .waitFor();
 
   await page
@@ -54,18 +49,4 @@
     .getByRole('button', { name: 'About InvenTree About the InvenTree org' })
     .click();
   await page.getByRole('cell', { name: 'InvenTree Version' }).click();
-<<<<<<< HEAD
-
-  await page.goto('./platform/');
-
-  // qr code modal
-  await page.getByRole('button', { name: 'Open QR code scanner' }).click();
-  await page.getByRole('banner').getByRole('button').click();
-  await page.getByRole('button', { name: 'Open QR code scanner' }).click();
-  await page.getByRole('button', { name: 'Close modal' }).click();
-  await page.getByRole('button', { name: 'Open QR code scanner' }).click();
-  await page.waitForTimeout(500);
-  await page.getByRole('banner').getByRole('button').click();
-=======
->>>>>>> 06961c6a
 });