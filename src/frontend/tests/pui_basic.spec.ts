--- conflicted
+++ resolved
@@ -1,29 +1,5 @@
 import { expect, test } from './baseFixtures.js';
-<<<<<<< HEAD
-import { classicUrl, user } from './defaults.js';
-
-test('PUI - Basic test via django', async ({ page }) => {
-  await page.goto(`${classicUrl}/platform/`);
-  await expect(page).toHaveTitle('InvenTree Demo Server');
-  await page.waitForURL('**/platform/*');
-  await page.getByLabel('username').fill(user.username);
-  await page.getByLabel('password').fill(user.password);
-  await page.getByRole('button', { name: 'Log in' }).click();
-  await page.waitForURL('**/platform/*');
-  await page.goto(`${classicUrl}/platform/`);
-
-  await expect(page).toHaveTitle('InvenTree Demo Server');
-});
-
-test('PUI - Basic test', async ({ page }) => {
-  await page.goto('./platform/');
-  await expect(page).toHaveTitle('InvenTree');
-  await page.waitForURL('**/platform/*');
-  await page.getByLabel('username').fill(user.username);
-  await page.getByLabel('password').fill(user.password);
-  await page.getByRole('button', { name: 'Log in' }).click();
-=======
-import { baseUrl, loginUrl, logoutUrl, user } from './defaults.js';
+import { baseUrl, user } from './defaults.js';
 import { doLogin, doQuickLogin } from './login.js';
 
 test('PUI - Basic Login Test', async ({ page }) => {
@@ -53,7 +29,6 @@
 
   // Go to the dashboard
   await page.goto(baseUrl);
->>>>>>> 0ba7f7ec
   await page.waitForURL('**/platform');
 
   await page
