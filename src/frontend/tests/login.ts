import type { Browser, Page } from '@playwright/test';
import { loginUrl, logoutUrl, user, webUrl } from './defaults';

import fs from 'node:fs';
import path from 'node:path';
import { navigate } from './helpers.js';

interface LoginOptions {
  username?: string;
  password?: string;
  baseUrl?: string;
}

/*
 * Perform form based login operation from the "login" URL
 */
export const doLogin = async (page, options?: LoginOptions) => {
  const username: string = options?.username ?? user.username;
  const password: string = options?.password ?? user.password;

  console.log('- Logging in with username:', username);

<<<<<<< HEAD
  console.log('- Logging in with username:', username);

  await navigate(page, '/logout/');
=======
  await navigate(page, loginUrl, {
    baseUrl: options?.baseUrl,
    waitUntil: 'networkidle'
  });
>>>>>>> 3f14ae3f

  await page.waitForURL('**/web/login');

  await page.getByLabel('username').fill(username);
  await page.getByLabel('password').fill(password);

  await page.waitForTimeout(100);

  await page.getByRole('button', { name: 'Log in' }).click();

  await page.waitForTimeout(100);
  await page.waitForLoadState('networkidle');

  await page.getByRole('link', { name: 'Dashboard' }).waitFor();
  await page.getByRole('button', { name: 'navigation-menu' }).waitFor();
  await page.waitForURL(/\/web(\/home)?/);
  await page.waitForLoadState('networkidle');
};

export interface CachedLoginOptions {
  username?: string;
  password?: string;
  url?: string;
  baseUrl?: string;
}

// Set of users allowed to do cached login
// This is to prevent tests from running with the wrong user
const ALLOWED_USERS: string[] = ['admin', 'allaccess', 'reader', 'steven'];

/*
 * Perform a quick login based on passing URL parameters
 */
export const doCachedLogin = async (
  browser: Browser,
  options?: CachedLoginOptions
): Promise<Page> => {
  const username = options?.username ?? user.username;
  const password = options?.password ?? user.password;
  const url = options?.url ?? '';

  // FAIL if an unsupported username is provided
  if (!ALLOWED_USERS.includes(username)) {
    throw new Error(`Invalid username provided to doCachedLogin: ${username}`);
  }

  // Cache the login state locally - and share between tests
  const fn = path.resolve(`./playwright/auth/${username}.json`);

  if (fs.existsSync(fn)) {
    const page = await browser.newPage({
      storageState: fn
    });
    console.log(`Using cached login state for ${username}`);
<<<<<<< HEAD
    await navigate(page, 'http://localhost:5173/web/');
    await navigate(page, url);
    await page.waitForURL('**/web/**');
    await page.waitForLoadState('load');
=======

    await navigate(page, url ?? webUrl, {
      baseUrl: options?.baseUrl,
      waitUntil: 'networkidle'
    });

    await page.getByRole('link', { name: 'Dashboard' }).waitFor();
    await page.getByRole('button', { name: 'navigation-menu' }).waitFor();
    await page.waitForURL(/\/web(\/home)?/);
    await page.waitForLoadState('networkidle');

>>>>>>> 3f14ae3f
    return page;
  }

  // Create a new blank page
  const page = await browser.newPage();

  console.log(`No cache found - logging in for ${username}`);

  // Completely clear the browser cache and cookies, etc
  await page.context().clearCookies();
  await page.context().clearPermissions();
<<<<<<< HEAD

  // Ensure we start from the login page
  await navigate(page, 'http://localhost:5173/web/');

  await doLogin(page, username, password);
=======

  await doLogin(page, {
    username: username,
    password: password,
    baseUrl: options?.baseUrl
  });

>>>>>>> 3f14ae3f
  await page.getByLabel('navigation-menu').waitFor({ timeout: 5000 });
  await page.waitForLoadState('load');

  // Cache the login state
  await page.context().storageState({ path: fn });

  if (url) {
    await navigate(page, url, { baseUrl: options?.baseUrl });
  }

  return page;
};

<<<<<<< HEAD
export const doLogout = async (page) => {
  await navigate(page, '/logout');
=======
interface LogoutOptions {
  baseUrl?: string;
}

export const doLogout = async (page, options?: LogoutOptions) => {
  await navigate(page, logoutUrl, {
    baseUrl: options?.baseUrl,
    waitUntil: 'load'
  });
>>>>>>> 3f14ae3f
  await page.waitForURL('**/web/login');
};<|MERGE_RESOLUTION|>--- conflicted
+++ resolved
@@ -20,16 +20,10 @@
 
   console.log('- Logging in with username:', username);
 
-<<<<<<< HEAD
-  console.log('- Logging in with username:', username);
-
-  await navigate(page, '/logout/');
-=======
   await navigate(page, loginUrl, {
     baseUrl: options?.baseUrl,
     waitUntil: 'networkidle'
   });
->>>>>>> 3f14ae3f
 
   await page.waitForURL('**/web/login');
 
@@ -84,12 +78,6 @@
       storageState: fn
     });
     console.log(`Using cached login state for ${username}`);
-<<<<<<< HEAD
-    await navigate(page, 'http://localhost:5173/web/');
-    await navigate(page, url);
-    await page.waitForURL('**/web/**');
-    await page.waitForLoadState('load');
-=======
 
     await navigate(page, url ?? webUrl, {
       baseUrl: options?.baseUrl,
@@ -101,7 +89,6 @@
     await page.waitForURL(/\/web(\/home)?/);
     await page.waitForLoadState('networkidle');
 
->>>>>>> 3f14ae3f
     return page;
   }
 
@@ -113,13 +100,6 @@
   // Completely clear the browser cache and cookies, etc
   await page.context().clearCookies();
   await page.context().clearPermissions();
-<<<<<<< HEAD
-
-  // Ensure we start from the login page
-  await navigate(page, 'http://localhost:5173/web/');
-
-  await doLogin(page, username, password);
-=======
 
   await doLogin(page, {
     username: username,
@@ -127,7 +107,6 @@
     baseUrl: options?.baseUrl
   });
 
->>>>>>> 3f14ae3f
   await page.getByLabel('navigation-menu').waitFor({ timeout: 5000 });
   await page.waitForLoadState('load');
 
@@ -141,10 +120,6 @@
   return page;
 };
 
-<<<<<<< HEAD
-export const doLogout = async (page) => {
-  await navigate(page, '/logout');
-=======
 interface LogoutOptions {
   baseUrl?: string;
 }
@@ -154,6 +129,5 @@
     baseUrl: options?.baseUrl,
     waitUntil: 'load'
   });
->>>>>>> 3f14ae3f
   await page.waitForURL('**/web/login');
 };