--- conflicted
+++ resolved
@@ -1,129 +1,4 @@
 import { test } from './baseFixtures.js';
-<<<<<<< HEAD
-import { baseUrl } from './defaults.js';
-import { doQuickLogin } from './login.js';
-
-test('PUI - Parts', async ({ page }) => {
-  await doQuickLogin(page);
-
-  await page.goto(`${baseUrl}/home`);
-  await page.getByRole('tab', { name: 'Parts' }).click();
-
-  await page.waitForURL('**/platform/part/category/index/details');
-  await page.goto(`${baseUrl}/part/category/index/parts`);
-  await page.getByText('1551ABK').click();
-  await page.getByRole('tab', { name: 'Allocations' }).click();
-  await page.getByRole('tab', { name: 'Used In' }).click();
-  await page.getByRole('tab', { name: 'Pricing' }).click();
-  await page.getByRole('tab', { name: 'Manufacturers' }).click();
-  await page.getByRole('tab', { name: 'Suppliers' }).click();
-  await page.getByRole('tab', { name: 'Purchase Orders' }).click();
-  await page.getByRole('tab', { name: 'Scheduling' }).click();
-  await page.getByRole('tab', { name: 'Stocktake' }).click();
-  await page.getByRole('tab', { name: 'Attachments' }).click();
-  await page.getByRole('tab', { name: 'Notes' }).click();
-  await page.getByRole('tab', { name: 'Related Parts' }).click();
-
-  // Related Parts
-  await page.getByText('1551ACLR').click();
-  await page.getByRole('tab', { name: 'Part Details' }).click();
-  await page.getByRole('tab', { name: 'Parameters' }).click();
-  await page
-    .getByRole('tab', { name: 'Part Details' })
-    .locator('xpath=..')
-    .getByRole('tab', { name: 'Stock', exact: true })
-    .click();
-  await page.getByRole('tab', { name: 'Allocations' }).click();
-  await page.getByRole('tab', { name: 'Used In' }).click();
-  await page.getByRole('tab', { name: 'Pricing' }).click();
-
-  await page.goto(`${baseUrl}/part/category/index/parts`);
-  await page.getByText('Blue Chair').click();
-  await page.getByRole('tab', { name: 'Bill of Materials' }).click();
-  await page.getByRole('tab', { name: 'Build Orders' }).click();
-});
-
-test('PUI - Parts - Manufacturer Parts', async ({ page }) => {
-  await doQuickLogin(page);
-
-  await page.goto(`${baseUrl}/part/84/manufacturers`);
-
-  await page.getByRole('tab', { name: 'Manufacturers' }).click();
-  await page.getByText('Hammond Manufacturing').click();
-  await page.getByRole('tab', { name: 'Parameters' }).click();
-  await page.getByRole('tab', { name: 'Suppliers' }).click();
-  await page.getByRole('tab', { name: 'Attachments' }).click();
-  await page.getByText('1551ACLR - 1551ACLR').waitFor();
-});
-
-test('PUI - Parts - Supplier Parts', async ({ page }) => {
-  await doQuickLogin(page);
-
-  await page.goto(`${baseUrl}/part/15/suppliers`);
-
-  await page.getByRole('tab', { name: 'Suppliers' }).click();
-  await page.getByRole('cell', { name: 'DIG-84670-SJI' }).click();
-  await page.getByRole('tab', { name: 'Received Stock' }).click(); //
-  await page.getByRole('tab', { name: 'Purchase Orders' }).click();
-  await page.getByRole('tab', { name: 'Pricing' }).click();
-  await page.getByText('DIG-84670-SJI - R_550R_0805_1%').waitFor();
-});
-
-test('PUI - Sales', async ({ page }) => {
-  await doQuickLogin(page);
-
-  await page.goto(`${baseUrl}/sales/index/`);
-  await page.waitForURL('**/platform/sales/**');
-
-  await page.getByRole('tab', { name: 'Sales Orders' }).click();
-  await page.waitForURL('**/platform/sales/index/salesorders');
-  await page.getByRole('tab', { name: 'Return Orders' }).click();
-
-  // Customers
-  await page.getByRole('tab', { name: 'Customers' }).click();
-  await page.getByText('Customer A').click();
-  await page.getByRole('tab', { name: 'Notes' }).click();
-  await page.getByRole('tab', { name: 'Attachments' }).click();
-  await page.getByRole('tab', { name: 'Contacts' }).click();
-  await page.getByRole('tab', { name: 'Assigned Stock' }).click();
-  await page.getByRole('tab', { name: 'Return Orders' }).click();
-  await page.getByRole('tab', { name: 'Sales Orders' }).click();
-  await page.getByRole('tab', { name: 'Contacts' }).click();
-  await page.getByRole('cell', { name: 'Dorathy Gross' }).waitFor();
-  await page
-    .getByRole('row', { name: 'Dorathy Gross 	dorathy.gross@customer.com' })
-    .waitFor();
-
-  // Sales Order Details
-  await page.getByRole('tab', { name: 'Sales Orders' }).click();
-  await page.getByRole('cell', { name: 'SO0001' }).click();
-  await page
-    .getByLabel('Order Details')
-    .getByText('Selling some stuff')
-    .waitFor();
-  await page.getByRole('tab', { name: 'Line Items' }).click();
-  await page.getByRole('tab', { name: 'Pending Shipments' }).click();
-  await page.getByRole('tab', { name: 'Completed Shipments' }).click();
-  await page.getByRole('tab', { name: 'Build Orders' }).click();
-  await page.getByText('No records found').first().waitFor();
-  await page.getByRole('tab', { name: 'Attachments' }).click();
-  await page.getByText('No attachments found').first().waitFor();
-  await page.getByRole('tab', { name: 'Notes' }).click();
-  await page.getByRole('tab', { name: 'Order Details' }).click();
-
-  // Return Order Details
-  await page.getByRole('link', { name: 'Customer A' }).click();
-  await page.getByRole('tab', { name: 'Return Orders' }).click();
-  await page.getByRole('cell', { name: 'RMA-' }).click();
-  await page.getByText('RMA-0001', { exact: true }).waitFor();
-  await page.getByRole('tab', { name: 'Line Items' }).click();
-  await page.getByRole('tab', { name: 'Attachments' }).click();
-  await page.getByRole('tab', { name: 'Notes' }).click();
-});
-
-test('PUI - Scanning', async ({ page }) => {
-  await doQuickLogin(page);
-=======
 import { globalSearch, navigate } from './helpers.js';
 import { doQuickLogin } from './login.js';
 
@@ -133,7 +8,6 @@
 test('Admin Button', async ({ page }) => {
   await doQuickLogin(page, 'admin', 'inventree');
   await navigate(page, 'company/1/details');
->>>>>>> 06961c6a
 
   // Click on the admin button
   await page.getByLabel(/action-button-open-in-admin/).click();
@@ -165,32 +39,9 @@
 
   await page
     .locator('span')
-<<<<<<< HEAD
-    .filter({ hasText: 'AnzeigeneinstellungenFarbmodusSprache' })
-    .getByRole('button')
-    .click();
-  await page
-    .locator('span')
-    .filter({ hasText: 'AnzeigeneinstellungenFarbmodusSprache' })
-    .getByRole('button')
-    .click();
-  await page.getByRole('button', { name: "InvenTree's Logo" }).first().click();
-  await page.getByRole('tab', { name: 'Dashboard' }).click();
-  await page.waitForURL('**/platform/dashboard');
-});
-
-test('PUI - Company', async ({ page }) => {
-  await doQuickLogin(page);
-
-  await page.goto(`${baseUrl}/company/1/details`);
-  await page.getByLabel('Details').getByText('DigiKey Electronics').waitFor();
-  await page.getByRole('cell', { name: 'https://www.digikey.com/' }).waitFor();
-  await page.getByRole('tab', { name: 'Supplied Parts' }).click();
-=======
     .filter({ hasText: 'Parts - 16 results' })
     .first()
     .waitFor();
->>>>>>> 06961c6a
   await page
     .locator('span')
     .filter({ hasText: 'Supplier Parts - 138 results' })
