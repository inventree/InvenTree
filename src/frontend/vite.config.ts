--- conflicted
+++ resolved
@@ -16,17 +16,15 @@
     outDir: '../../InvenTree/web/static/web'
   },
   server: {
-<<<<<<< HEAD
     proxy: {
       '/api': {
         target: 'http://localhost:8000',
         changeOrigin: true,
         secure: true
       }
-=======
+    },
     watch: {
       usePolling: true
->>>>>>> 7e7d4d01
     }
   }
 });