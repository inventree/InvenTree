--- conflicted
+++ resolved
@@ -43,41 +43,6 @@
             }
           }
         }
-<<<<<<< HEAD
-      }
-    }),
-    istanbul({
-      include: 'src/*',
-      exclude: ['node_modules', 'test/'],
-      extension: ['.js', '.ts', '.tsx'],
-      requireEnv: true
-    }),
-    codecovVitePlugin({
-      enableBundleAnalysis: process.env.CODECOV_TOKEN !== undefined,
-      bundleName: 'pui_v1',
-      uploadToken: process.env.CODECOV_TOKEN
-    })
-  ],
-  base: '',
-  build: {
-    manifest: true,
-    outDir: '../../src/backend/InvenTree/web/static/web',
-    sourcemap: is_coverage
-  },
-  resolve: {
-    alias: {
-      // /esm/icons/index.mjs only exports the icons statically, so no separate chunks are created
-      '@tabler/icons-react': '@tabler/icons-react/dist/esm/icons/index.mjs'
-    }
-  },
-  server: {
-    proxy: {
-      '/media': {
-        target: 'http://localhost:8000',
-        changeOrigin: true,
-        secure: true
-      }
-=======
       }),
       istanbul({
         include: 'src/*',
@@ -98,7 +63,6 @@
       manifest: true,
       outDir: OUTPUT_DIR,
       sourcemap: IS_COVERAGE
->>>>>>> b48ceb00
     },
     server: {
       proxy: {
