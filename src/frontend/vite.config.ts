--- conflicted
+++ resolved
@@ -1,8 +1,3 @@
-<<<<<<< HEAD
-import { vanillaExtractPlugin } from '@vanilla-extract/vite-plugin';
-import react from '@vitejs/plugin-react';
-=======
->>>>>>> 06961c6a
 import { platform, release } from 'node:os';
 import { codecovVitePlugin } from '@codecov/vite-plugin';
 import { vanillaExtractPlugin } from '@vanilla-extract/vite-plugin';
