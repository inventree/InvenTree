# The InvenTree dockerfile provides two build targets:
#
# production:
# - Required files are copied into the image
# - Runs InvenTree web server under gunicorn
#
# dev:
# - Expects source directories to be loaded as a run-time volume
# - Runs InvenTree web server under django development server
# - Monitors source files for any changes, and live-reloads server

FROM python:3.11-alpine3.20 AS inventree_base

# Build arguments for this image
ARG commit_tag=""
ARG commit_hash=""
ARG commit_date=""
ARG SOURCE_DATE_EPOCH

ARG data_dir="data"

ENV PYTHONUNBUFFERED=1
ENV PIP_DISABLE_PIP_VERSION_CHECK=1
ENV INVOKE_RUN_SHELL="/bin/ash"

ENV INVENTREE_DOCKER="true"

# InvenTree paths
ENV INVENTREE_HOME="/home/inventree"
ENV INVENTREE_DATA_DIR="${INVENTREE_HOME}/${data_dir}"
ENV INVENTREE_STATIC_ROOT="${INVENTREE_DATA_DIR}/static"
ENV INVENTREE_MEDIA_ROOT="${INVENTREE_DATA_DIR}/media"
ENV INVENTREE_BACKUP_DIR="${INVENTREE_DATA_DIR}/backup"
ENV INVENTREE_PLUGIN_DIR="${INVENTREE_DATA_DIR}/plugins"

ENV INVENTREE_BACKEND_DIR="${INVENTREE_HOME}/src/backend"

# InvenTree configuration files
ENV INVENTREE_CONFIG_FILE="${INVENTREE_DATA_DIR}/config.yaml"
ENV INVENTREE_SECRET_KEY_FILE="${INVENTREE_DATA_DIR}/secret_key.txt"
ENV INVENTREE_PLUGIN_FILE="${INVENTREE_DATA_DIR}/plugins.txt"

# Worker configuration (can be altered by user)
ENV INVENTREE_GUNICORN_WORKERS="4"
ENV INVENTREE_BACKGROUND_WORKERS="4"

# Default web server address:port
ENV INVENTREE_WEB_ADDR=0.0.0.0
ENV INVENTREE_WEB_PORT=8000

LABEL org.opencontainers.image.vendor="inventree" \
      org.opencontainers.image.title="InvenTree backend server" \
      org.opencontainers.image.description="InvenTree is the open-source inventory management system" \
      org.opencontainers.image.url="https://inventree.org" \
      org.opencontainers.image.documentation="https://docs.inventree.org" \
      org.opencontainers.image.source="https://github.com/inventree/InvenTree" \
      org.opencontainers.image.revision=${commit_hash} \
      org.opencontainers.image.licenses="MIT" \
      org.opencontainers.image.version=${commit_tag}


# Install required system level packages
RUN apk add --no-cache \
    git gettext py-cryptography \
    # Image format support
    libjpeg libwebp zlib \
    # Weasyprint requirements : https://doc.courtbouillon.org/weasyprint/stable/first_steps.html#alpine-3-12
    py3-pip py3-pillow py3-cffi py3-brotli pango poppler-utils openldap \
    # Postgres client (note: backwards compatible with postgres server <= 16)
    postgresql16-client \
    # MySQL / MariaDB client
    mariadb-client mariadb-connector-c \
    && \
    # font support
    apk --update --upgrade --no-cache add fontconfig ttf-freefont font-terminus font-noto font-noto-cjk font-noto-extra \
    && fc-cache -f

EXPOSE 8000

RUN mkdir -p ${INVENTREE_HOME}
WORKDIR ${INVENTREE_HOME}

COPY contrib/container/requirements.txt base_requirements.txt
COPY src/backend/requirements.txt ./
COPY contrib/container/install_build_packages.sh .
RUN chmod +x install_build_packages.sh

# For ARMv7 architecture, add the piwheels repo (for cryptography library)
# Otherwise, we have to build from source, which is difficult
# Ref: https://github.com/inventree/InvenTree/pull/4598
RUN if [ `apk --print-arch` = "armv7" ]; then \
    printf "[global]\nextra-index-url=https://www.piwheels.org/simple\n" > /etc/pip.conf ; \
    fi

COPY tasks.py contrib/container/gunicorn.conf.py contrib/container/init.sh ./
RUN chmod +x init.sh

ENTRYPOINT ["/bin/ash", "./init.sh"]

FROM inventree_base AS prebuild

ENV PATH=/root/.local/bin:$PATH
RUN ./install_build_packages.sh --no-cache --virtual .build-deps && \
    pip install --user --require-hashes -r base_requirements.txt --no-cache && \
    pip install --user --require-hashes -r requirements.txt --no-cache && \
    apk --purge del .build-deps

# Frontend builder image:
FROM prebuild AS frontend

RUN apk add --no-cache --update nodejs npm yarn
RUN yarn config set network-timeout 600000 -g
COPY src ${INVENTREE_HOME}/src
COPY tasks.py ${INVENTREE_HOME}/tasks.py
RUN cd ${INVENTREE_HOME} && invoke int.frontend-compile

# InvenTree production image:
# - Copies required files from local directory
# - Starts a gunicorn webserver
FROM inventree_base AS production

ENV INVENTREE_DEBUG=False

# As .git directory is not available in production image, we pass the commit information via ENV
ENV INVENTREE_COMMIT_HASH="${commit_hash}"
ENV INVENTREE_COMMIT_DATE="${commit_date}"

# use dependencies and compiled wheels from the prebuild image
ENV PATH=/root/.local/bin:$PATH
COPY --from=prebuild /root/.local /root/.local


# Copy source code
COPY src/backend/InvenTree ${INVENTREE_BACKEND_DIR}/InvenTree
<<<<<<< HEAD

# Clean up python caches, default config, old frontend compiles
RUN find . | grep -E "(/__pycache__$|\.pyc$|\.pyo$)" | xargs rm -rf && \
    rm -f ${INVENTREE_BACKEND_DIR}/InvenTree/plugins.txt && \
    rm -f ${INVENTREE_BACKEND_DIR}/InvenTree/secret_key.txt && \
    rm -f ${INVENTREE_BACKEND_DIR}/InvenTree/web/static/web

# Copy frontend source code
=======
COPY src/backend/requirements.txt ${INVENTREE_BACKEND_DIR}/requirements.txt
>>>>>>> 06961c6a
COPY --from=frontend ${INVENTREE_BACKEND_DIR}/InvenTree/web/static/web ${INVENTREE_BACKEND_DIR}/InvenTree/web/static/web

# Launch the production server
CMD gunicorn -c ./gunicorn.conf.py InvenTree.wsgi -b 0.0.0.0:8000 --chdir ${INVENTREE_BACKEND_DIR}/InvenTree

FROM inventree_base AS dev

# Vite server (for local frontend development)
EXPOSE 5173

# Install packages required for building python packages
RUN ./install_build_packages.sh

RUN pip install --require-hashes -r base_requirements.txt --no-cache

# Install nodejs / npm / yarn

RUN apk add --no-cache --update nodejs npm yarn
RUN yarn config set network-timeout 600000 -g

# The development image requires the source code to be mounted to /home/inventree/
# So from here, we don't actually "do" anything, apart from some file management

ENV INVENTREE_DEBUG=True

# Location for python virtual environment
# If the INVENTREE_PY_ENV variable is set, the entrypoint script will use it!
ENV INVENTREE_PY_ENV="${INVENTREE_DATA_DIR}/env"

WORKDIR ${INVENTREE_HOME}

# Entrypoint ensures that we are running in the python virtual environment
ENTRYPOINT ["/bin/ash", "./contrib/container/init.sh"]

# Launch the development server
CMD ["invoke", "dev.server", "-a", "${INVENTREE_WEB_ADDR}:${INVENTREE_WEB_PORT}"]<|MERGE_RESOLUTION|>--- conflicted
+++ resolved
@@ -132,18 +132,7 @@
 
 # Copy source code
 COPY src/backend/InvenTree ${INVENTREE_BACKEND_DIR}/InvenTree
-<<<<<<< HEAD
-
-# Clean up python caches, default config, old frontend compiles
-RUN find . | grep -E "(/__pycache__$|\.pyc$|\.pyo$)" | xargs rm -rf && \
-    rm -f ${INVENTREE_BACKEND_DIR}/InvenTree/plugins.txt && \
-    rm -f ${INVENTREE_BACKEND_DIR}/InvenTree/secret_key.txt && \
-    rm -f ${INVENTREE_BACKEND_DIR}/InvenTree/web/static/web
-
-# Copy frontend source code
-=======
 COPY src/backend/requirements.txt ${INVENTREE_BACKEND_DIR}/requirements.txt
->>>>>>> 06961c6a
 COPY --from=frontend ${INVENTREE_BACKEND_DIR}/InvenTree/web/static/web ${INVENTREE_BACKEND_DIR}/InvenTree/web/static/web
 
 # Launch the production server
