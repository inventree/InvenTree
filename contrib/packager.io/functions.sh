--- conflicted
+++ resolved
@@ -235,12 +235,8 @@
 
   # Run update as app user
   echo "# Updating InvenTree"
-<<<<<<< HEAD
   sudo -u ${APP_USER} --preserve-env=$SETUP_ENVS bash -c "cd ${APP_HOME} && pip install wheel"
-  sudo -u ${APP_USER} --preserve-env=$SETUP_ENVS bash -c "cd ${APP_HOME} && invoke update | sed -e 's/^/# inv update| /;'"
-=======
   sudo -u ${APP_USER} --preserve-env=$SETUP_ENVS bash -c "cd ${APP_HOME} && invoke update --no-frontend | sed -e 's/^/# inv update| /;'"
->>>>>>> 7e7d4d01
 
   # Make sure permissions are correct again
   echo "# Set permissions for data dir and media: ${DATA_DIR}"
