--- conflicted
+++ resolved
@@ -286,13 +286,8 @@
 
   # Run update as app user
   echo "# Updating InvenTree"
-<<<<<<< HEAD
   sudo -u ${APP_USER} --preserve-env=$SETUP_ENVS bash -c "cd ${APP_HOME} && pip install wheel uv"
-  sudo -u ${APP_USER} --preserve-env=$SETUP_ENVS bash -c "cd ${APP_HOME} && invoke update --uv | sed -e 's/^/# inv update| /;'"
-=======
-  sudo -u ${APP_USER} --preserve-env=$SETUP_ENVS bash -c "cd ${APP_HOME} && pip install wheel"
-  sudo -u ${APP_USER} --preserve-env=$SETUP_ENVS bash -c "cd ${APP_HOME} && invoke update | sed -e 's/^/# invoke update| /;'"
->>>>>>> f8c53bc9
+  sudo -u ${APP_USER} --preserve-env=$SETUP_ENVS bash -c "cd ${APP_HOME} && invoke update --uv | sed -e 's/^/# invoke update| /;'"
 
   # Make sure permissions are correct again
   echo "# Set permissions for data dir and media: ${DATA_DIR}"
