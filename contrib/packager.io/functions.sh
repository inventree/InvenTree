#!/bin/bash
#
# packager.io postinstall script functions
#
Color_Off='\033[0m'
On_Red='\033[41m'
PYTHON_FROM=9
PYTHON_TO=12

function detect_docker() {
  if [ -n "$(grep docker </proc/1/cgroup)" ]; then
    DOCKER="yes"
  else
    DOCKER="no"
  fi
  echo "# POI04| Running in docker: ${DOCKER}"
}

function detect_initcmd() {
  if [ -n "$(which systemctl 2>/dev/null)" ]; then
    INIT_CMD="systemctl"
  elif [ -n "$(which initctl 2>/dev/null)" ]; then
    INIT_CMD="initctl"
  else
    function sysvinit() {
      service $2 $1
    }
    INIT_CMD="sysvinit"
  fi

  if [ "${DOCKER}" == "yes" ]; then
    INIT_CMD="initctl"
  fi
  echo "# POI05| Using init command: ${INIT_CMD}"
}

function detect_ip() {
  # Get the IP address of the server

  if [ "${SETUP_NO_CALLS}" == "true" ]; then
    # Use local IP address
    echo "# POI06| Getting the IP address of the first local IP address"
    export INVENTREE_IP=$(hostname -I | awk '{print $1}')
  else
    # Use web service to get the IP address
    echo "# POI06| Getting the IP address of the server via web service"
    export INVENTREE_IP=$(curl -s https://checkip.amazonaws.com)
  fi

  echo "# POI06| IP address is ${INVENTREE_IP}"
}

function detect_python() {
  # Detect if there is already a python version installed in /opt/inventree/env/lib
  if test -f "${APP_HOME}/env/bin/python"; then
    echo "# POI07| Python environment already present"
    # Extract earliest python version initialised from /opt/inventree/env/lib
    SETUP_PYTHON=$(ls -1 ${APP_HOME}/env/bin/python* | sort | head -n 1)
    echo "# POI07| Found earlier used version: ${SETUP_PYTHON}"
  else
    echo "# POI07| No python environment found - using environment variable: ${SETUP_PYTHON}"
  fi

  # Try to detect a python between 3.9 and 3.12 in reverse order
  if [ -z "$(which ${SETUP_PYTHON})" ]; then
    echo "# POI07| Trying to detecting python3.${PYTHON_FROM} to python3.${PYTHON_TO} - using newest version"
    for i in $(seq $PYTHON_TO -1 $PYTHON_FROM); do
      echo "# POI07| Checking for python3.${i}"
      if [ -n "$(which python3.${i})" ]; then
        SETUP_PYTHON="python3.${i}"
        echo "# POI07| Found python3.${i} installed - using for setup ${SETUP_PYTHON}"
        break
      fi
    done
  fi

  # Ensure python can be executed - abort if not
  if [ -z "$(which ${SETUP_PYTHON})" ]; then
    echo "${On_Red}"
    echo "# POI07| Python ${SETUP_PYTHON} not found - aborting!"
    echo "# POI07| Please ensure python can be executed with the command '$SETUP_PYTHON' by the current user '$USER'."
    echo "# POI07| If you are using a different python version, please set the environment variable SETUP_PYTHON to the correct command - eg. 'python3.10'."
    echo "${Color_Off}"
    exit 1
  fi

  echo "# POI07| Using python command: ${SETUP_PYTHON}"
}

function get_env() {
  envname=$1

  pid=$$
  while [ -z "${!envname}" -a $pid != 1 ]; do
      ppid=`ps -oppid -p$pid|tail -1|awk '{print $1}'`
      env=`strings /proc/$ppid/environ`
      export $envname=`echo "$env"|awk -F= '$1 == "'$envname'" { print $2; }'`
      pid=$ppid
  done

  if [ -n "${SETUP_DEBUG}" ]; then
    echo "# POI02| Done getting env $envname: ${!envname}"
  fi
}

function detect_local_env() {
  # Get all possible envs for the install

  if [ -n "${SETUP_DEBUG}" ]; then
    echo "# POI02| Printing local envs - before #++#"
    printenv
  fi

  for i in ${SETUP_ENVS//,/ }
  do
      get_env $i
  done

  if [ -n "${SETUP_DEBUG}" ]; then
    echo "# POI02| Printing local envs - after #++#"
    printenv
  fi
}

function detect_envs() {
  # Detect all envs that should be passed to setup commands

  echo "# POI03| Setting base environment variables"

  export INVENTREE_CONFIG_FILE=${INVENTREE_CONFIG_FILE:-${CONF_DIR}/config.yaml}

  if test -f "${INVENTREE_CONFIG_FILE}"; then
    echo "# POI03| Using existing config file: ${INVENTREE_CONFIG_FILE}"

    # Install parser
    echo "# POI03| Installing requirements"
    pip install --require-hashes -r ${APP_HOME}/contrib/dev_reqs/requirements.txt -q
    echo "# POI03| Installed requirements"

    # Load config
    export INVENTREE_CONF_DATA=$(cat ${INVENTREE_CONFIG_FILE} | jc --yaml)

    # Parse the config file
    export INVENTREE_MEDIA_ROOT=$(jq -r '.[].media_root' <<< ${INVENTREE_CONF_DATA})
    export INVENTREE_STATIC_ROOT=$(jq -r '.[].static_root' <<< ${INVENTREE_CONF_DATA})
    export INVENTREE_BACKUP_DIR=$(jq -r '.[].backup_dir' <<< ${INVENTREE_CONF_DATA})
    export INVENTREE_PLUGINS_ENABLED=$(jq -r '.[].plugins_enabled' <<< ${INVENTREE_CONF_DATA})
    export INVENTREE_PLUGIN_FILE=$(jq -r '.[].plugin_file' <<< ${INVENTREE_CONF_DATA})
    export INVENTREE_SECRET_KEY_FILE=$(jq -r '.[].secret_key_file' <<< ${INVENTREE_CONF_DATA})

    export INVENTREE_DB_ENGINE=$(jq -r '.[].database.ENGINE' <<< ${INVENTREE_CONF_DATA})
    export INVENTREE_DB_NAME=$(jq -r '.[].database.NAME' <<< ${INVENTREE_CONF_DATA})
    export INVENTREE_DB_USER=$(jq -r '.[].database.USER' <<< ${INVENTREE_CONF_DATA})
    export INVENTREE_DB_PASSWORD=$(jq -r '.[].database.PASSWORD' <<< ${INVENTREE_CONF_DATA})
    export INVENTREE_DB_HOST=$(jq -r '.[].database.HOST' <<< ${INVENTREE_CONF_DATA})
    export INVENTREE_DB_PORT=$(jq -r '.[].database.PORT' <<< ${INVENTREE_CONF_DATA})
  else
    echo "# POI03| No config file found: ${INVENTREE_CONFIG_FILE}, using envs or defaults"

    if [ -n "${SETUP_DEBUG}" ]; then
      echo "# POI03| Print current envs"
      printenv | grep INVENTREE_
      printenv | grep SETUP_
    fi

    export INVENTREE_MEDIA_ROOT=${INVENTREE_MEDIA_ROOT:-${DATA_DIR}/media}
    export INVENTREE_STATIC_ROOT=${DATA_DIR}/static
    export INVENTREE_BACKUP_DIR=${DATA_DIR}/backup
    export INVENTREE_PLUGINS_ENABLED=true
    export INVENTREE_PLUGIN_FILE=${CONF_DIR}/plugins.txt
    export INVENTREE_SECRET_KEY_FILE=${CONF_DIR}/secret_key.txt

    export INVENTREE_DB_ENGINE=${INVENTREE_DB_ENGINE:-sqlite3}
    export INVENTREE_DB_NAME=${INVENTREE_DB_NAME:-${DATA_DIR}/database.sqlite3}
    export INVENTREE_DB_USER=${INVENTREE_DB_USER:-sampleuser}
    export INVENTREE_DB_PASSWORD=${INVENTREE_DB_PASSWORD:-samplepassword}
    export INVENTREE_DB_HOST=${INVENTREE_DB_HOST:-samplehost}
    export INVENTREE_DB_PORT=${INVENTREE_DB_PORT:-123456}

    export SETUP_CONF_LOADED=true
  fi

  # For debugging pass out the envs
  echo "# POI03| Collected environment variables:"
  echo "# POI03|    INVENTREE_MEDIA_ROOT=${INVENTREE_MEDIA_ROOT}"
  echo "# POI03|    INVENTREE_STATIC_ROOT=${INVENTREE_STATIC_ROOT}"
  echo "# POI03|    INVENTREE_BACKUP_DIR=${INVENTREE_BACKUP_DIR}"
  echo "# POI03|    INVENTREE_PLUGINS_ENABLED=${INVENTREE_PLUGINS_ENABLED}"
  echo "# POI03|    INVENTREE_PLUGIN_FILE=${INVENTREE_PLUGIN_FILE}"
  echo "# POI03|    INVENTREE_SECRET_KEY_FILE=${INVENTREE_SECRET_KEY_FILE}"
  echo "# POI03|    INVENTREE_DB_ENGINE=${INVENTREE_DB_ENGINE}"
  echo "# POI03|    INVENTREE_DB_NAME=${INVENTREE_DB_NAME}"
  echo "# POI03|    INVENTREE_DB_USER=${INVENTREE_DB_USER}"
  if [ -n "${SETUP_DEBUG}" ]; then
    echo "# POI03|    INVENTREE_DB_PASSWORD=${INVENTREE_DB_PASSWORD}"
  fi
  echo "# POI03|    INVENTREE_DB_HOST=${INVENTREE_DB_HOST}"
  echo "# POI03|    INVENTREE_DB_PORT=${INVENTREE_DB_PORT}"
}

function create_initscripts() {

  # Make sure python env exists
  if test -f "${APP_HOME}/env"; then
    echo "# POI09| python environment already present - skipping"
  else
    echo "# POI09| Setting up python environment"
    sudo -u ${APP_USER} --preserve-env=$SETUP_ENVS bash -c "cd ${APP_HOME} && ${SETUP_PYTHON} -m venv env"
    sudo -u ${APP_USER} --preserve-env=$SETUP_ENVS bash -c "cd ${APP_HOME} && env/bin/pip install invoke wheel"

    # Check INSTALLER_EXTRA exists and load it
    if test -f "${APP_HOME}/INSTALLER_EXTRA"; then
      echo "# POI09| Loading extra packages from INSTALLER_EXTRA"
      source ${APP_HOME}/INSTALLER_EXTRA
    fi

    if [ -n "${SETUP_EXTRA_PIP}" ]; then
      echo "# POI09| Installing extra pip packages"
      if [ -n "${SETUP_DEBUG}" ]; then
        echo "# POI09| Extra pip packages: ${SETUP_EXTRA_PIP}"
      fi
      sudo -u ${APP_USER} --preserve-env=$SETUP_ENVS bash -c "cd ${APP_HOME} && env/bin/pip install ${SETUP_EXTRA_PIP}"
      # Write extra packages to INSTALLER_EXTRA
      echo "SETUP_EXTRA_PIP='${SETUP_EXTRA_PIP}'" >>${APP_HOME}/INSTALLER_EXTRA
    fi
  fi

  # Unlink default config if it exists
  if test -f "/etc/nginx/sites-enabled/default"; then
    echo "# POI09| Unlinking default nginx config\n# POI09| Old file still in /etc/nginx/sites-available/default"
    sudo unlink /etc/nginx/sites-enabled/default
    echo "# POI09| Unlinked default nginx config"
  fi

  # Create InvenTree specific nginx config
  echo "# POI09| Stopping nginx"
  ${INIT_CMD} stop nginx
  echo "# POI09| Stopped nginx"
  echo "# POI09| Setting up nginx to ${SETUP_NGINX_FILE}"
  # Always use the latest nginx config; important if new headers are added / needed for security
  cp ${APP_HOME}/contrib/packager.io/nginx.prod.conf ${SETUP_NGINX_FILE}
  sed -i s/inventree-server:8000/localhost:6000/g ${SETUP_NGINX_FILE}
  sed -i s=var/www=opt/inventree/data=g ${SETUP_NGINX_FILE}
  # Start nginx
  echo "# POI09| Starting nginx"
  ${INIT_CMD} start nginx
  echo "# POI09| Started nginx"

  echo "# POI09| (Re)creating init scripts"
  # This resets scale parameters to a known state
  inventree scale web="1" worker="1"

  echo "# POI09| Enabling InvenTree on boot"
  ${INIT_CMD} enable inventree
  echo "# POI09| Enabled InvenTree on boot"
}

function create_admin() {
  # Create data for admin users - stop with setting SETUP_ADMIN_NOCREATION to true
  if [ "${SETUP_ADMIN_NOCREATION}" == "true" ]; then
    echo "# POI10| Admin creation is disabled - skipping"
    return
  fi

  if test -f "${SETUP_ADMIN_PASSWORD_FILE}"; then
    echo "# POI10| Admin data already exists - skipping"
  else
    echo "# POI10| Creating admin user data"

    # Static admin data
    export INVENTREE_ADMIN_USER=${INVENTREE_ADMIN_USER:-admin}
    export INVENTREE_ADMIN_EMAIL=${INVENTREE_ADMIN_EMAIL:-admin@example.com}

    # Create password if not set
    if [ -z "${INVENTREE_ADMIN_PASSWORD}" ]; then
      openssl rand -base64 32 >${SETUP_ADMIN_PASSWORD_FILE}
      export INVENTREE_ADMIN_PASSWORD=$(cat ${SETUP_ADMIN_PASSWORD_FILE})
    fi
  fi
}

function start_inventree() {
  echo "# POI15| Starting InvenTree"
  ${INIT_CMD} start inventree
  echo "# POI15| Started InvenTree"
}

function stop_inventree() {
  echo "# POI11| Stopping InvenTree"
  ${INIT_CMD} stop inventree
  echo "# POI11| Stopped InvenTree"
}

function update_or_install() {

  # Set permissions so app user can write there
  chown ${APP_USER}:${APP_GROUP} ${APP_HOME} -R

  # Run update as app user
<<<<<<< HEAD
  echo "# Updating InvenTree"
  sudo -u ${APP_USER} --preserve-env=$SETUP_ENVS bash -c "cd ${APP_HOME} && pip install wheel uv"
  sudo -u ${APP_USER} --preserve-env=$SETUP_ENVS bash -c "cd ${APP_HOME} && invoke update --uv | sed -e 's/^/# invoke update| /;'"
=======
  echo "# POI12| Updating InvenTree"
  sudo -u ${APP_USER} --preserve-env=$SETUP_ENVS bash -c "cd ${APP_HOME} && pip install wheel"
  sudo -u ${APP_USER} --preserve-env=$SETUP_ENVS bash -c "cd ${APP_HOME} && invoke update | sed -e 's/^/# POI12| u | /;'"
>>>>>>> 07fac28b

  # Make sure permissions are correct again
  echo "# POI12| Set permissions for data dir and media: ${DATA_DIR}"
  chown ${APP_USER}:${APP_GROUP} ${DATA_DIR} -R
  chown ${APP_USER}:${APP_GROUP} ${CONF_DIR} -R
}

function set_env() {
  echo "# POI13| Setting up InvenTree config values"

  inventree config:set INVENTREE_CONFIG_FILE=${INVENTREE_CONFIG_FILE}

  # Changing the config file
  echo "# POI13| Writing the settings to the config file ${INVENTREE_CONFIG_FILE}"
  # Media Root
  sed -i s=#media_root:\ \'/home/inventree/data/media\'=media_root:\ \'${INVENTREE_MEDIA_ROOT}\'=g ${INVENTREE_CONFIG_FILE}
  # Static Root
  sed -i s=#static_root:\ \'/home/inventree/data/static\'=static_root:\ \'${INVENTREE_STATIC_ROOT}\'=g ${INVENTREE_CONFIG_FILE}
  # Backup dir
  sed -i s=#backup_dir:\ \'/home/inventree/data/backup\'=backup_dir:\ \'${INVENTREE_BACKUP_DIR}\'=g ${INVENTREE_CONFIG_FILE}
  # Plugins enabled
  sed -i s=plugins_enabled:\ False=plugins_enabled:\ ${INVENTREE_PLUGINS_ENABLED}=g ${INVENTREE_CONFIG_FILE}
  # Plugin file
  sed -i s=#plugin_file:\ \'/path/to/plugins.txt\'=plugin_file:\ \'${INVENTREE_PLUGIN_FILE}\'=g ${INVENTREE_CONFIG_FILE}
  # Secret key file
  sed -i s=#secret_key_file:\ \'/etc/inventree/secret_key.txt\'=secret_key_file:\ \'${INVENTREE_SECRET_KEY_FILE}\'=g ${INVENTREE_CONFIG_FILE}
  # Debug mode
  sed -i s=debug:\ True=debug:\ False=g ${INVENTREE_CONFIG_FILE}

  # Database engine
  sed -i s=#\ ENGINE:\ Database\ engine.\ Selection\ from:=ENGINE:\ ${INVENTREE_DB_ENGINE}=g ${INVENTREE_CONFIG_FILE}
  # Database name
  sed -i s=#\ NAME:\ Database\ name=NAME:\ \'${INVENTREE_DB_NAME}\'=g ${INVENTREE_CONFIG_FILE}
  # Database user
  sed -i s=#\ USER:\ Database\ username\ \(if\ required\)=USER:\ ${INVENTREE_DB_USER}=g ${INVENTREE_CONFIG_FILE}
  # Database password
  sed -i s=#\ PASSWORD:\ Database\ password\ \(if\ required\)=PASSWORD:\ ${INVENTREE_DB_PASSWORD}=g ${INVENTREE_CONFIG_FILE}
  # Database host
  sed -i s=#\ HOST:\ Database\ host\ address\ \(if\ required\)=HOST:\ ${INVENTREE_DB_HOST}=g ${INVENTREE_CONFIG_FILE}
  # Database port
  sed -i s=#\ PORT:\ Database\ host\ port\ \(if\ required\)=PORT:\ ${INVENTREE_DB_PORT}=g ${INVENTREE_CONFIG_FILE}

  # Fixing the permissions
  chown ${APP_USER}:${APP_GROUP} ${DATA_DIR} ${INVENTREE_CONFIG_FILE}

  echo "# POI13| Done setting up InvenTree config values"
}

function set_site() {
  # Ensure IP is known
  if [ -z "${INVENTREE_IP}" ]; then
    echo "# POI14| No IP address found - skipping"
    return
  fi

  # Check if INVENTREE_SITE_URL in inventree config
  if [ -z "$(inventree config:get INVENTREE_SITE_URL)" ]; then
    echo "# POI14| Setting up InvenTree site URL"
    inventree config:set INVENTREE_SITE_URL=http://${INVENTREE_IP}
  else
    echo "# POI14| Site URL already set - skipping"
  fi
}

function final_message() {
  echo "# POI16| Printing Final message"
  echo -e "####################################################################################"
  echo -e "This InvenTree install uses nginx, the settings for the webserver can be found in"
  echo -e "${SETUP_NGINX_FILE}"
  echo -e "Try opening InvenTree with either\nhttp://localhost/ or http://${INVENTREE_IP}/\n"
  echo -e "Admin user data:"
  echo -e "   Email: ${INVENTREE_ADMIN_EMAIL}"
  echo -e "   Username: ${INVENTREE_ADMIN_USER}"
  echo -e "   Password: ${INVENTREE_ADMIN_PASSWORD}"
  echo -e "####################################################################################"
}


function update_checks() {
  echo "# POI08| Running upgrade"
  local old_version=$1
  local old_version_rev=$(echo ${old_version} | cut -d'-' -f1 | cut -d'.' -f2)
  local new_version=$(dpkg-query --show --showformat='${Version}' inventree)
  local new_version_rev=$(echo ${new_version} | cut -d'-' -f1 | cut -d'.' -f2)
  echo "# POI08| Old version is: ${old_version} | ${old_version_rev} - updating to ${new_version} | ${old_version_rev}"

  local ABORT=false
  function check_config_value() {
    local env_key=$1
    local config_key=$2
    local name=$3

    local value=$(inventree config:get ${env_key})
    if [ -z "${value}" ] || [ "$value" == "null" ]; then
      value=$(jq -r ".[].${config_key}" <<< ${INVENTREE_CONF_DATA})
    fi
    if [ -z "${value}" ] || [ "$value" == "null" ]; then
      echo "# POI08| No setting for ${name} found - please set it manually either in ${INVENTREE_CONFIG_FILE} under '${config_key}' or with 'inventree config:set ${env_key}=value'"
      ABORT=true
    else
      echo "# POI08| Found setting for ${name} - ${value}"
    fi
  }

  # Custom checks if old version is below 0.8.0
  if [ "${old_version_rev}" -lt "9" ]; then
    echo "# POI08| Old version is below 0.9.0 - You might be missing some configs"

    # Check for BACKUP_DIR and SITE_URL in INVENTREE_CONF_DATA and config
    check_config_value "INVENTREE_SITE_URL" "site_url" "site URL"
    check_config_value "INVENTREE_BACKUP_DIR" "backup_dir" "backup dir"

    if [ "${ABORT}" = true ]; then
      echo "# POI08| Aborting - please set the missing values and run the update again"
      exit 1
    fi
    echo "# POI08| All checks passed - continuing with the update"
  fi
}<|MERGE_RESOLUTION|>--- conflicted
+++ resolved
@@ -297,15 +297,9 @@
   chown ${APP_USER}:${APP_GROUP} ${APP_HOME} -R
 
   # Run update as app user
-<<<<<<< HEAD
-  echo "# Updating InvenTree"
-  sudo -u ${APP_USER} --preserve-env=$SETUP_ENVS bash -c "cd ${APP_HOME} && pip install wheel uv"
-  sudo -u ${APP_USER} --preserve-env=$SETUP_ENVS bash -c "cd ${APP_HOME} && invoke update --uv | sed -e 's/^/# invoke update| /;'"
-=======
   echo "# POI12| Updating InvenTree"
-  sudo -u ${APP_USER} --preserve-env=$SETUP_ENVS bash -c "cd ${APP_HOME} && pip install wheel"
-  sudo -u ${APP_USER} --preserve-env=$SETUP_ENVS bash -c "cd ${APP_HOME} && invoke update | sed -e 's/^/# POI12| u | /;'"
->>>>>>> 07fac28b
+  sudo -u ${APP_USER} --preserve-env=$SETUP_ENVS bash -c "cd ${APP_HOME} && pip install uv wheel"
+  sudo -u ${APP_USER} --preserve-env=$SETUP_ENVS bash -c "cd ${APP_HOME} && invoke update --uv | sed -e 's/^/# POI12| u | /;'"
 
   # Make sure permissions are correct again
   echo "# POI12| Set permissions for data dir and media: ${DATA_DIR}"
