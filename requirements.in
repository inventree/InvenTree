--- conflicted
+++ resolved
@@ -41,10 +41,7 @@
 pint==0.21                              # Unit conversion  # FIXED 2023-05-30 breaks tests https://github.com/matmair/InvenTree/actions/runs/5095665936/jobs/9160852560
 python-barcode[images]                  # Barcode generator
 python-dotenv                           # Environment variable management
-<<<<<<< HEAD
-=======
 pyyaml>=6.0.1                           # YAML parsing
->>>>>>> 4e0f22aa
 qrcode[pil]                             # QR code generator
 rapidfuzz==0.7.6                        # Fuzzy string matching
 regex                                   # Advanced regular expressions
